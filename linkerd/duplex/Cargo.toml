[package]
name = "linkerd-duplex"
version = "0.1.0"
authors = ["Linkerd Developers <cncf-linkerd-dev@lists.cncf.io>"]
license = "Apache-2.0"
edition = "2018"
publish = false

[dependencies]
bytes = "1"
<<<<<<< HEAD
futures = "0.3"
tokio = { version = "1", features = ["io-util"] }
pin-project = "0.4"
=======
futures = "0.3.9"
tokio = { version = "1", features = ["io-util"] }
pin-project = "1"
>>>>>>> e0271b4e
tracing = "0.1.22"
linkerd-io = { path = "../io" }<|MERGE_RESOLUTION|>--- conflicted
+++ resolved
@@ -8,14 +8,8 @@
 
 [dependencies]
 bytes = "1"
-<<<<<<< HEAD
-futures = "0.3"
-tokio = { version = "1", features = ["io-util"] }
-pin-project = "0.4"
-=======
 futures = "0.3.9"
 tokio = { version = "1", features = ["io-util"] }
 pin-project = "1"
->>>>>>> e0271b4e
 tracing = "0.1.22"
 linkerd-io = { path = "../io" }