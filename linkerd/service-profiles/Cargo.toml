[package]
name = "linkerd-service-profiles"
version = "0.1.0"
authors = ["Linkerd Developers <cncf-linkerd-dev@lists.cncf.io>"]
license = "Apache-2.0"
edition = "2018"
publish = false
description = """
Implements client layers for Linkerd ServiceProfiles.
"""

[dependencies]
bytes = "1"
<<<<<<< HEAD
futures = "0.3"
http = "0.2"
http-body = "0.4"
indexmap = "1.0"
linkerd2-addr = { path  = "../addr" }
linkerd2-dns-name = { path  = "../dns/name" }
linkerd2-error = { path  = "../error" }
linkerd2-proxy-api = { git = "https://github.com/linkerd/linkerd2-proxy-api", tag = "v0.1.17"  }
linkerd2-proxy-api-resolve = { path = "../proxy/api-resolve" }
linkerd2-stack = { path  = "../stack" }
rand = { version = "0.7", features = ["small_rng"] }
=======
futures = "0.3.9"
http = "0.2"
http-body = "0.4"
indexmap = "1.0"
linkerd-addr = { path = "../addr" }
linkerd-dns-name = { path = "../dns/name" }
linkerd-error = { path = "../error" }
linkerd2-proxy-api = { git = "https://github.com/linkerd/linkerd2-proxy-api", branch = "ver/tonic-git"  }
linkerd-proxy-api-resolve = { path = "../proxy/api-resolve" }
linkerd-stack = { path = "../stack" }
rand = { version = "0.8", features = ["small_rng"] }
>>>>>>> e0271b4e
regex = "1.0.0"
tokio = { version = "1", features = ["macros", "rt", "sync", "time"] }
async-stream = "0.3"
tonic = { version = "0.3", default-features = false }
tracing = "0.1.22"
tracing-futures = "0.2"
pin-project = "1"

[dependencies.tower]
version = "0.4"
# disable tower's tracing `log` integration for performance reasons, since we
# will consume tower's traces as traces.
default-features = false
features = [
    "ready-cache",
    "retry",
    "util",
]

[dev-dependencies]
<<<<<<< HEAD
linkerd2-proxy-api = { git = "https://github.com/linkerd/linkerd2-proxy-api", tag = "v0.1.17", features = ["arbitrary"] }
prost-types = "0.7.0"
quickcheck = { version = "0.9", default-features = false }
=======
linkerd2-proxy-api = { git = "https://github.com/linkerd/linkerd2-proxy-api", branch = "ver/tonic-git", features = ["arbitrary"] }
prost-types = "0.7.0"
quickcheck = { version = "1", default-features = false }
>>>>>>> e0271b4e
<|MERGE_RESOLUTION|>--- conflicted
+++ resolved
@@ -11,19 +11,6 @@
 
 [dependencies]
 bytes = "1"
-<<<<<<< HEAD
-futures = "0.3"
-http = "0.2"
-http-body = "0.4"
-indexmap = "1.0"
-linkerd2-addr = { path  = "../addr" }
-linkerd2-dns-name = { path  = "../dns/name" }
-linkerd2-error = { path  = "../error" }
-linkerd2-proxy-api = { git = "https://github.com/linkerd/linkerd2-proxy-api", tag = "v0.1.17"  }
-linkerd2-proxy-api-resolve = { path = "../proxy/api-resolve" }
-linkerd2-stack = { path  = "../stack" }
-rand = { version = "0.7", features = ["small_rng"] }
-=======
 futures = "0.3.9"
 http = "0.2"
 http-body = "0.4"
@@ -35,7 +22,6 @@
 linkerd-proxy-api-resolve = { path = "../proxy/api-resolve" }
 linkerd-stack = { path = "../stack" }
 rand = { version = "0.8", features = ["small_rng"] }
->>>>>>> e0271b4e
 regex = "1.0.0"
 tokio = { version = "1", features = ["macros", "rt", "sync", "time"] }
 async-stream = "0.3"
@@ -56,12 +42,6 @@
 ]
 
 [dev-dependencies]
-<<<<<<< HEAD
-linkerd2-proxy-api = { git = "https://github.com/linkerd/linkerd2-proxy-api", tag = "v0.1.17", features = ["arbitrary"] }
-prost-types = "0.7.0"
-quickcheck = { version = "0.9", default-features = false }
-=======
 linkerd2-proxy-api = { git = "https://github.com/linkerd/linkerd2-proxy-api", branch = "ver/tonic-git", features = ["arbitrary"] }
 prost-types = "0.7.0"
-quickcheck = { version = "1", default-features = false }
->>>>>>> e0271b4e
+quickcheck = { version = "1", default-features = false }