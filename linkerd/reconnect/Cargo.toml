--- conflicted
+++ resolved
@@ -7,15 +7,9 @@
 publish = false
 
 [dependencies]
-<<<<<<< HEAD
-linkerd2-error = { path = "../error" }
-linkerd2-stack = { path = "../stack" }
-futures = "0.3"
-=======
 linkerd-error = { path = "../error" }
 linkerd-stack = { path = "../stack" }
 futures = "0.3.9"
->>>>>>> e0271b4e
 tower = { version = "0.4.1", default-features = false }
 tracing = "0.1.22"
 pin-project = "1"