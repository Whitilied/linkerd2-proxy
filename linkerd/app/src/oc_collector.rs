--- conflicted
+++ resolved
@@ -65,11 +65,6 @@
                     .push(control::add_origin::Layer::new())
                     .into_new_service()
                     .push_on_response(svc::layers().push_lock())
-<<<<<<< HEAD
-                    .check_new_service::<ControlAddr>()
-                    .into_inner()
-=======
->>>>>>> 100291d6
                     .new_service(addr.clone());
 
                 let (span_sink, spans_rx) = mpsc::channel(Self::SPAN_BUFFER_CAPACITY);
