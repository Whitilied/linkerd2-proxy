--- conflicted
+++ resolved
@@ -18,24 +18,11 @@
 
 [dependencies]
 bytes = "1"
-<<<<<<< HEAD
-futures = "0.3"
-=======
 futures = "0.3.9"
->>>>>>> e0271b4e
 h2 = "0.3"
 http = "0.2"
 http-body = "0.4"
 hyper = { version = "0.14.2", features = ["http1", "http2", "stream", "client", "server"] }
-<<<<<<< HEAD
-linkerd2-channel = { path = "../../channel" }
-linkerd2-app = { path = "..", features = ["mock-orig-dst"] }
-linkerd2-app-core = { path = "../core", features = ["mock-orig-dst"] }
-linkerd2-metrics = { path = "../../metrics", features = ["test_util"] }
-linkerd2-proxy-api = { git = "https://github.com/linkerd/linkerd2-proxy-api", tag = "v0.1.17", features = ["arbitrary"] }
-linkerd2-app-test = { path = "../test" }
-regex = "0.1"
-=======
 linkerd-channel = { path = "../../channel" }
 linkerd-app = { path = "..", features = ["mock-orig-dst"] }
 linkerd-app-core = { path = "../core", features = ["mock-orig-dst"] }
@@ -43,7 +30,6 @@
 linkerd2-proxy-api = { git = "https://github.com/linkerd/linkerd2-proxy-api", branch = "ver/tonic-git", features = ["arbitrary"] }
 linkerd-app-test = { path = "../test" }
 regex = "1"
->>>>>>> e0271b4e
 socket2 = "0.3.12"
 rustls = "0.19"
 tokio = { version = "1", features = ["io-util", "net", "rt", "macros"]}
