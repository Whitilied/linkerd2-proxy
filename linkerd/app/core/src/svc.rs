// Possibly unused, but useful during development.

pub use crate::proxy::http;
use crate::{cache, transport::Connect, Error};
pub use linkerd2_buffer as buffer;
pub use linkerd2_concurrency_limit::ConcurrencyLimit;
pub use linkerd2_stack::{self as stack, layer, BoxNewService, NewRouter, NewService};
pub use linkerd2_stack_tracing::{InstrumentMake, InstrumentMakeLayer};
pub use linkerd2_timeout::{self as timeout, FailFast};
use std::{
    task::{Context, Poll},
    time::Duration,
};
use tower::layer::util::{Identity, Stack as Pair};
<<<<<<< HEAD
pub use tower::{
    layer::Layer,
    make::MakeService,
    service_fn as mk,
    spawn_ready::SpawnReady,
    util::{BoxService, Either, Oneshot},
    Service, ServiceExt,
};
=======
pub use tower::layer::Layer;
pub use tower::make::MakeService;
pub use tower::spawn_ready::SpawnReady;
pub use tower::util::Either;
pub use tower::{service_fn as mk, Service, ServiceExt};
>>>>>>> 63fc4b32

#[derive(Clone, Debug)]
pub struct Layers<L>(L);

#[derive(Clone, Debug)]
pub struct Stack<S>(S);

pub fn layers() -> Layers<Identity> {
    Layers(Identity::new())
}

pub fn stack<S>(inner: S) -> Stack<S> {
    Stack(inner)
}

pub fn connect(keepalive: Option<Duration>) -> Stack<Connect> {
    Stack(Connect::new(keepalive))
}

pub fn proxies() -> Stack<IdentityProxy> {
    Stack(IdentityProxy(()))
}

#[derive(Copy, Clone, Debug)]
pub struct IdentityProxy(());

impl<T> NewService<T> for IdentityProxy {
    type Service = ();
    fn new_service(&mut self, _: T) -> Self::Service {}
}

#[allow(dead_code)]
impl<L> Layers<L> {
    pub fn push<O>(self, outer: O) -> Layers<Pair<L, O>> {
        Layers(Pair::new(self.0, outer))
    }

    pub fn push_map_target<M>(self, map_target: M) -> Layers<Pair<L, stack::MapTargetLayer<M>>> {
        self.push(stack::MapTargetLayer::new(map_target))
    }

    /// Wraps an inner `MakeService` to be a `NewService`.
    pub fn push_into_new_service(
        self,
    ) -> Layers<Pair<L, stack::new_service::FromMakeServiceLayer>> {
        self.push(stack::new_service::FromMakeServiceLayer::default())
    }

    /// Buffers requests in an mpsc, spawning the inner service onto a dedicated task.
    pub fn push_spawn_buffer<Req, Rsp>(
        self,
        capacity: usize,
    ) -> Layers<Pair<L, buffer::SpawnBufferLayer<Req, Rsp>>>
    where
        Req: Send + 'static,
        Rsp: Send + 'static,
    {
        self.push(buffer::SpawnBufferLayer::new(capacity))
    }

    pub fn push_on_response<U>(self, layer: U) -> Layers<Pair<L, stack::OnResponseLayer<U>>> {
        self.push(stack::OnResponseLayer::new(layer))
    }

    pub fn push_map_response<R: Clone>(
        self,
        map_response: R,
    ) -> Layers<Pair<L, stack::MapResponseLayer<R>>> {
        self.push(stack::MapResponseLayer::new(map_response))
    }

    pub fn push_instrument<G: Clone>(self, get_span: G) -> Layers<Pair<L, InstrumentMakeLayer<G>>> {
        self.push(InstrumentMakeLayer::new(get_span))
    }
}

impl<M, L: Layer<M>> Layer<M> for Layers<L> {
    type Service = L::Service;

    fn layer(&self, inner: M) -> Self::Service {
        self.0.layer(inner)
    }
}

#[allow(dead_code)]
impl<S> Stack<S> {
    pub fn push<L: Layer<S>>(self, layer: L) -> Stack<L::Service> {
        Stack(layer.layer(self.0))
    }

    pub fn push_map_target<M: Clone>(
        self,
        map_target: M,
    ) -> Stack<stack::map_target::MapTargetService<S, M>> {
        self.push(stack::map_target::MapTargetLayer::new(map_target))
    }

    pub fn push_request_filter<F: Clone>(self, filter: F) -> Stack<stack::RequestFilter<F, S>> {
        self.push(layer::mk(|inner| {
            stack::RequestFilter::new(filter.clone(), inner)
        }))
    }

    /// Wraps a `Service<T>` as a `Service<()>`.
    ///
    /// Each time the service is called, the `T`-typed request is cloned and
    /// issued into the inner service.
    pub fn push_make_thunk(self) -> Stack<stack::make_thunk::MakeThunk<S>> {
        self.push(layer::mk(stack::make_thunk::MakeThunk::new))
    }

    pub fn instrument<G: Clone>(self, get_span: G) -> Stack<InstrumentMake<G, S>> {
        self.push(InstrumentMakeLayer::new(get_span))
    }

    pub fn instrument_from_target(self) -> Stack<InstrumentMake<(), S>> {
        self.push(InstrumentMakeLayer::from_target())
    }

    /// Wraps an inner `MakeService` to be a `NewService`.
    pub fn into_new_service(self) -> Stack<stack::new_service::FromMakeService<S>> {
        self.push(stack::new_service::FromMakeServiceLayer::default())
    }

    pub fn into_make_service<T>(self) -> Stack<stack::new_service::IntoMakeService<S>>
    where
        S: NewService<T>,
    {
        Stack(stack::new_service::IntoMakeService::new(self.0))
    }

    /// Buffer requests when when the next layer is out of capacity.
    pub fn spawn_buffer<Req, Rsp>(self, capacity: usize) -> Stack<buffer::Buffer<Req, Rsp>>
    where
        Req: Send + 'static,
        Rsp: Send + 'static,
        S: Service<Req, Response = Rsp> + Send + 'static,
        S::Error: Into<Error> + Send + Sync,
        S::Future: Send,
    {
        self.push(buffer::SpawnBufferLayer::new(capacity))
    }

    /// Assuming `S` implements `NewService` or `MakeService`, applies the given
    /// `L`-typed layer on each service produced by `S`.
    pub fn push_on_response<L: Clone>(self, layer: L) -> Stack<stack::OnResponse<L, S>> {
        self.push(stack::OnResponseLayer::new(layer))
    }

    pub fn push_timeout(self, timeout: Duration) -> Stack<tower::timeout::Timeout<S>> {
        self.push(tower::timeout::TimeoutLayer::new(timeout))
    }

    pub fn push_map_response<R: Clone>(self, map_response: R) -> Stack<stack::MapResponse<S, R>> {
        self.push(stack::MapResponseLayer::new(map_response))
    }

    pub fn push_http_insert_target(self) -> Stack<http::insert::target::NewService<S>> {
        self.push(http::insert::target::layer())
    }

    pub fn push_cache<T>(self, idle: Duration) -> Stack<cache::Cache<T, S>>
    where
        T: Clone + Eq + std::fmt::Debug + std::hash::Hash + Send + Sync + 'static,
        S: NewService<T> + 'static,
        S::Service: Send + Sync + 'static,
    {
        self.push(cache::Cache::layer(idle))
    }

    /// Push a service that either calls the inner service if it is ready, or
    /// calls a `secondary` service if the inner service fails to become ready
    /// for the `skip_after` duration.
    pub fn push_when_unready<B: Clone>(
        self,
        secondary: B,
        skip_after: Duration,
    ) -> Stack<stack::NewSwitchReady<S, B>> {
        self.push(layer::mk(|inner: S| {
            stack::NewSwitchReady::new(inner, secondary.clone(), skip_after)
        }))
    }

    pub fn push_switch<T: Clone, U: Clone>(
        self,
        switch: T,
        other: U,
    ) -> Stack<stack::MakeSwitch<T, S, U>> {
        self.push(layer::mk(|inner: S| {
            stack::MakeSwitch::new(switch.clone(), inner, other.clone())
        }))
    }

    /// Validates that this stack serves T-typed targets.
    pub fn check_new<T>(self) -> Self
    where
        S: NewService<T>,
    {
        self
    }

    pub fn check_new_clone<T>(self) -> Self
    where
        S: NewService<T>,
        S::Service: Clone,
    {
        self
    }

    /// Validates that this stack serves T-typed targets.
    pub fn check_new_service<T, Req>(self) -> Self
    where
        S: NewService<T>,
        S::Service: Service<Req>,
    {
        self
    }

    /// Validates that this stack serves T-typed targets.
    pub fn check_clone_new_service<T, Req>(self) -> Self
    where
        S: NewService<T> + Clone,
        S::Service: Service<Req>,
    {
        self
    }

    /// Validates that this stack can be cloned
    pub fn check_clone(self) -> Self
    where
        S: Clone,
    {
        self
    }

    /// Validates that this stack serves T-typed targets.
    pub fn check_service<T>(self) -> Self
    where
        S: Service<T>,
    {
        self
    }

    /// Validates that this stack serves T-typed targets with `Unpin` futures.
    pub fn check_service_unpin<T>(self) -> Self
    where
        S: Service<T>,
        S::Future: Unpin,
    {
        self
    }

    pub fn check_service_response<T, U>(self) -> Self
    where
        S: Service<T, Response = U>,
    {
        self
    }

    /// Validates that this stack serves T-typed targets.
    pub fn check_make_service<T, U>(self) -> Self
    where
        S: MakeService<T, U>,
    {
        self
    }

    /// Validates that this stack serves T-typed targets.
    pub fn check_make_service_clone<T, U>(self) -> Self
    where
        S: MakeService<T, U> + Clone,
        S::Service: Clone,
    {
        self
    }

    pub fn check_new_send_and_static<M, T, Req>(self) -> Self
    where
        S: NewService<T, Service = M>,
        M: Service<Req> + Send + 'static,
        M::Response: Send + 'static,
        M::Error: Into<Error> + Send + Sync,
        M::Future: Send,
    {
        self
    }

    pub fn into_inner(self) -> S {
        self.0
    }
}

impl<T, N> NewService<T> for Stack<N>
where
    N: NewService<T>,
{
    type Service = N::Service;

    fn new_service(&mut self, t: T) -> Self::Service {
        self.0.new_service(t)
    }
}

impl<T, S> Service<T> for Stack<S>
where
    S: Service<T>,
{
    type Response = S::Response;
    type Error = S::Error;
    type Future = S::Future;

    fn poll_ready(&mut self, cx: &mut Context<'_>) -> Poll<Result<(), Self::Error>> {
        self.0.poll_ready(cx)
    }

    fn call(&mut self, t: T) -> Self::Future {
        self.0.call(t)
    }
}<|MERGE_RESOLUTION|>--- conflicted
+++ resolved
@@ -12,22 +12,14 @@
     time::Duration,
 };
 use tower::layer::util::{Identity, Stack as Pair};
-<<<<<<< HEAD
 pub use tower::{
     layer::Layer,
     make::MakeService,
     service_fn as mk,
     spawn_ready::SpawnReady,
-    util::{BoxService, Either, Oneshot},
+    util::{BoxService, Either},
     Service, ServiceExt,
 };
-=======
-pub use tower::layer::Layer;
-pub use tower::make::MakeService;
-pub use tower::spawn_ready::SpawnReady;
-pub use tower::util::Either;
-pub use tower::{service_fn as mk, Service, ServiceExt};
->>>>>>> 63fc4b32
 
 #[derive(Clone, Debug)]
 pub struct Layers<L>(L);
