--- conflicted
+++ resolved
@@ -17,28 +17,17 @@
     profiles,
     proxy::{
         self,
-<<<<<<< HEAD
-        http::{client, normalize_uri, orig_proto, strip_header},
-=======
-        http::{self, insert, normalize_uri, settings, strip_header},
->>>>>>> 100291d6
+        http::{self, normalize_uri, orig_proto, strip_header},
         identity,
         server::{Protocol as ServerProtocol, Server},
         tap, tcp,
     },
     reconnect, router, serve,
     spans::SpanConverter,
-<<<<<<< HEAD
     svc::{self, NewService},
     transport::{self, io::BoxedIo, tls, OrigDstAddr, SysOrigDstAddr},
     Error, ProxyMetrics, TraceContextLayer, DST_OVERRIDE_HEADER, L5D_CLIENT_ID, L5D_REMOTE_IP,
     L5D_SERVER_ID,
-=======
-    svc,
-    transport::{self, io::BoxedIo, tls, OrigDstAddr, SysOrigDstAddr},
-    Addr, DispatchDeadline, Error, ProxyMetrics, TraceContextLayer, CANONICAL_DST_HEADER,
-    DST_OVERRIDE_HEADER, L5D_CLIENT_ID, L5D_REMOTE_IP, L5D_SERVER_ID,
->>>>>>> 100291d6
 };
 use std::collections::HashMap;
 use std::net::SocketAddr;
@@ -105,21 +94,14 @@
         let serve = Box::new(future::lazy(move || {
             // Establishes connections to the local application (for both
             // TCP forwarding and HTTP proxying).
-<<<<<<< HEAD
             let tcp_connect = svc::connect(connect.keepalive)
                 .push_map_response(BoxedIo::new) // Ensures the transport propagates shutdown properly.
-=======
-            let connect_stack = svc::connect(connect.keepalive)
-                // Ensures that shutdown is propagated properly.
-                .push_map_response(BoxedIo::new)
->>>>>>> 100291d6
                 .push_timeout(connect.timeout)
                 .push(metrics.transport.layer_connect(TransportLabels));
 
             // Forwards TCP streams that cannot be decoded as HTTP.
             let tcp_forward = tcp_connect
                 .clone()
-<<<<<<< HEAD
                 .push_map_target(|meta: tls::accept::Meta| {
                     TcpEndpoint::from(meta.addrs.target_addr())
                 })
@@ -127,10 +109,7 @@
 
             // Caches HTTP clients for each inbound port & HTTP settings.
             let http_endpoint_cache = tcp_connect
-                .push(client::layer(connect.h2_settings))
-=======
                 .push(http::MakeClientLayer::new(connect.h2_settings))
->>>>>>> 100291d6
                 .push(reconnect::layer({
                     let backoff = connect.backoff.clone();
                     move |_| Ok(backoff.stream())
