use crate::app_core::{
    transport::{
        io::BoxedIo,
        tls::{HasPeerIdentity, PeerIdentity, ReasonForNoPeerName},
    },
    Conditional, Error,
};
use hyper::{body::HttpBody, Body, Request, Response};
<<<<<<< HEAD
use linkerd2_identity::Name;
=======
use linkerd_identity::Name;
>>>>>>> e0271b4e
use std::{
    fmt,
    sync::{Arc, Mutex},
};
use tracing::Instrument;

pub struct Server {
    settings: hyper::server::conn::Http,
    identity: Option<PeerIdentity>,
    f: HandleFuture,
}

type HandleFuture = Box<dyn (FnMut(Request<Body>) -> Result<Response<Body>, Error>) + Send>;

impl Default for Server {
    fn default() -> Self {
        Self {
            settings: hyper::server::conn::Http::new(),
            identity: None,
            f: Box::new(|_| {
                Ok(Response::builder()
                    .status(http::status::StatusCode::NOT_FOUND)
                    .body(Body::empty())
                    .expect("known status code is fine"))
            }),
        }
    }
}

pub async fn body_to_string<T>(body: T) -> String
where
    T: HttpBody,
    T::Error: fmt::Debug,
{
    let body = hyper::body::to_bytes(body)
        .await
        .expect("body stream completes successfully");
    std::str::from_utf8(&body[..])
        .expect("body is utf-8")
        .to_owned()
}

impl Server {
    pub fn http1(mut self) -> Self {
        self.settings.http1_only(true);
        self
    }

    pub fn http2(mut self) -> Self {
        self.settings.http2_only(true);
        self
    }

    pub fn expect_identity(mut self, id: impl Into<Name>) -> Self {
        self.identity = Some(Conditional::Some(id.into()));
        self
    }

    pub fn no_identity(mut self, reason: ReasonForNoPeerName) -> Self {
        self.identity = Some(Conditional::None(reason));
        self
    }

    pub fn new(mut f: impl (FnMut(Request<Body>) -> Response<Body>) + Send + 'static) -> Self {
        Self {
            f: Box::new(move |req| Ok::<_, Error>(f(req))),
            ..Default::default()
        }
    }

    pub fn run<E: HasPeerIdentity + std::fmt::Debug>(
        self,
    ) -> impl (FnMut(E) -> Result<BoxedIo, Error>) + Send + 'static {
        let Self {
            f,
            settings,
            identity,
        } = self;
        let f = Arc::new(Mutex::new(f));
        move |endpoint| {
            let span = tracing::debug_span!("server::run", ?endpoint);
            let _e = span.enter();
            if let Some(ref id) = identity {
                assert_eq!(&endpoint.peer_identity(), id)
            }
            let f = f.clone();
            let (client_io, server_io) = crate::io::duplex(4096);
            let svc = hyper::service::service_fn(move |request: Request<Body>| {
                let f = f.clone();
                async move {
                    tracing::info!(?request);
                    f.lock().unwrap()(request)
                }
            });
            tokio::spawn(settings.serve_connection(server_io, svc).in_current_span());
            Ok(BoxedIo::new(client_io))
        }
    }
}<|MERGE_RESOLUTION|>--- conflicted
+++ resolved
@@ -6,11 +6,7 @@
     Conditional, Error,
 };
 use hyper::{body::HttpBody, Body, Request, Response};
-<<<<<<< HEAD
-use linkerd2_identity::Name;
-=======
 use linkerd_identity::Name;
->>>>>>> e0271b4e
 use std::{
     fmt,
     sync::{Arc, Mutex},
