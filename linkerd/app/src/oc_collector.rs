use crate::{dns, identity::LocalIdentity};
use futures::{future, Future};
use linkerd2_app_core::{
    config::{ControlAddr, ControlConfig},
    control, proxy, reconnect,
    svc::{self, NewService},
    transport::tls,
    Error,
};
use linkerd2_opencensus::{metrics, proto, SpanExporter};
use std::time::SystemTime;
use tokio::sync::mpsc;
use tracing::debug;

#[derive(Clone, Debug)]
pub enum Config {
    Disabled,
    Enabled {
        control: ControlConfig,
        hostname: Option<String>,
    },
}

pub type Task = Box<dyn Future<Item = (), Error = Error> + Send + 'static>;

pub type SpanSink = mpsc::Sender<proto::trace::v1::Span>;

pub enum OcCollector {
    Disabled,
    Enabled {
        addr: ControlAddr,
        span_sink: SpanSink,
        task: Task,
    },
}

impl Config {
    const SPAN_BUFFER_CAPACITY: usize = 100;
    const SERVICE_NAME: &'static str = "linkerd-proxy";

    pub fn build(
        self,
        identity: LocalIdentity,
        dns: dns::Resolver,
        metrics: metrics::Registry,
    ) -> Result<OcCollector, Error> {
        match self {
            Config::Disabled => Ok(OcCollector::Disabled),
            Config::Enabled { control, hostname } => {
                let addr = control.addr;
<<<<<<< HEAD
                let svc = svc::stack(connect::Connect::new(control.connect.keepalive))
=======
                let svc = svc::connect(control.connect.keepalive)
>>>>>>> 9f38bde6
                    .push(tls::ConnectLayer::new(identity))
                    .push_timeout(control.connect.timeout)
                    // TODO: perhaps rename from "control" to "grpc"
                    .push(control::client::layer())
                    .push(control::resolve::layer(dns.clone()))
                    // TODO: we should have metrics of some kind, but the standard
                    // HTTP metrics aren't useful for a client where we never read
                    // the response.
                    .push(reconnect::layer({
                        let backoff = control.connect.backoff;
                        move |_| Ok(backoff.stream())
                    }))
                    .push_on_response(proxy::grpc::req_body_as_payload::layer())
                    .push(control::add_origin::Layer::new())
                    .into_new_service()
                    .push_on_response(svc::layers().push_lock())
                    .check_new_service::<ControlAddr>()
                    .into_inner()
                    .new_service(addr.clone());

                let (span_sink, spans_rx) = mpsc::channel(Self::SPAN_BUFFER_CAPACITY);

                let task = {
                    use self::proto::agent::common::v1 as oc;

                    let node = oc::Node {
                        identifier: Some(oc::ProcessIdentifier {
                            host_name: hostname.unwrap_or_default(),
                            pid: std::process::id(),
                            start_timestamp: Some(SystemTime::now().into()),
                        }),
                        service_info: Some(oc::ServiceInfo {
                            name: Self::SERVICE_NAME.to_string(),
                        }),
                        ..oc::Node::default()
                    };

                    let addr = addr.clone();
                    Box::new(future::lazy(move || {
                        debug!(peer.addr = ?addr, "running");
                        SpanExporter::new(svc, node, spans_rx, metrics)
                    }))
                };

                Ok(OcCollector::Enabled {
                    addr,
                    task,
                    span_sink,
                })
            }
        }
    }
}

impl OcCollector {
    pub fn span_sink(&self) -> Option<SpanSink> {
        match self {
            OcCollector::Disabled => None,
            OcCollector::Enabled { ref span_sink, .. } => Some(span_sink.clone()),
        }
    }
}<|MERGE_RESOLUTION|>--- conflicted
+++ resolved
@@ -48,11 +48,7 @@
             Config::Disabled => Ok(OcCollector::Disabled),
             Config::Enabled { control, hostname } => {
                 let addr = control.addr;
-<<<<<<< HEAD
-                let svc = svc::stack(connect::Connect::new(control.connect.keepalive))
-=======
                 let svc = svc::connect(control.connect.keepalive)
->>>>>>> 9f38bde6
                     .push(tls::ConnectLayer::new(identity))
                     .push_timeout(control.connect.timeout)
                     // TODO: perhaps rename from "control" to "grpc"
