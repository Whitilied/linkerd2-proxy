--- conflicted
+++ resolved
@@ -5,11 +5,7 @@
 pub use futures::{future, FutureExt, TryFuture, TryFutureExt};
 
 pub use futures::stream::{Stream, StreamExt};
-<<<<<<< HEAD
-pub use linkerd2_app_core::{self as app_core, Addr, Error};
-=======
 pub use linkerd_app_core::{self as app_core, Addr, Error};
->>>>>>> e0271b4e
 pub use std::net::SocketAddr;
 pub use tokio::io::{AsyncRead, AsyncReadExt, AsyncWrite, AsyncWriteExt};
 pub use tokio::sync::oneshot;
