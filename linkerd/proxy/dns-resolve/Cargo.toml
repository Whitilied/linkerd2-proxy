--- conflicted
+++ resolved
@@ -10,21 +10,12 @@
 """
 
 [dependencies]
-<<<<<<< HEAD
-futures = "0.3"
-linkerd2-channel = { path = "../../channel" }
-linkerd2-error = { path  = "../../error" }
-linkerd2-addr = { path = "../../addr" }
-linkerd2-dns = { path = "../../dns" }
-linkerd2-proxy-core = { path = "../core" }
-=======
 futures = "0.3.9"
 linkerd-channel = { path = "../../channel" }
 linkerd-error = { path = "../../error" }
 linkerd-addr = { path = "../../addr" }
 linkerd-dns = { path = "../../dns" }
 linkerd-proxy-core = { path = "../core" }
->>>>>>> e0271b4e
 tokio = { version = "1", features = ["sync"] }
 tracing = "0.1.9"
 tracing-futures = "0.2"
