--- conflicted
+++ resolved
@@ -6,14 +6,7 @@
 use linkerd_identity as identity;
 use linkerd_io as io;
 use linkerd_proxy_http::{trace, HyperServerSvc};
-<<<<<<< HEAD
-use linkerd_proxy_transport::{
-    io,
-    tls::{server::Connection, Conditional, ReasonForNoPeerName},
-};
-=======
-use linkerd_tls::{accept::Connection, Conditional, ReasonForNoPeerName};
->>>>>>> c34adebd
+use linkerd_tls::{server::Connection, Conditional, ReasonForNoPeerName};
 use std::{
     future::Future,
     pin::Pin,
