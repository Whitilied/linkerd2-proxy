use super::{conditional_accept, ReasonForNoPeerName};
use crate::io::{BoxedIo, PrefixedIo};
use crate::listen::{self, Addrs};
use bytes::BytesMut;
use futures_03::compat::{Compat01As03, Future01CompatExt};
use indexmap::IndexSet;
use linkerd2_conditional::Conditional;
use linkerd2_dns_name as dns;
use linkerd2_error::Error;
use linkerd2_identity as identity;
use linkerd2_proxy_core::listen::Accept;
<<<<<<< HEAD
use pin_project::{pin_project, project};
=======
use linkerd2_stack::layer;
>>>>>>> ef0292a1
pub use rustls::ServerConfig as Config;
use std::future::Future;
use std::pin::Pin;
use std::sync::Arc;
use std::task::{Context, Poll};
use tokio::net::TcpStream;
use tracing::{debug, trace};

pub trait HasConfig {
    fn tls_server_name(&self) -> identity::Name;
    fn tls_server_config(&self) -> Arc<Config>;
}

/// Produces a server config that fails to handshake all connections.
pub fn empty_config() -> Arc<Config> {
    let verifier = rustls::NoClientAuth::new();
    Arc::new(Config::new(verifier))
}

#[derive(Clone, Debug)]
pub struct Meta {
    // TODO sni name
    pub peer_identity: super::PeerIdentity,
    pub addrs: Addrs,
}

pub type Connection = (Meta, BoxedIo);

pub struct AcceptTls<A: Accept<Connection>, T> {
    accept: A,
    tls: super::Conditional<T>,
    skip_ports: Arc<IndexSet<u16>>,
}

#[pin_project]
pub struct AcceptFuture<A: Accept<Connection>> {
    #[pin]
    state: AcceptState<A>,
}

#[pin_project]
enum AcceptState<A: Accept<Connection>> {
    TryTls(Option<TryTls<A>>),
    TerminateTls(
        #[pin] Compat01As03<tokio_rustls::Accept<PrefixedIo<TcpStream>>>,
        Option<AcceptMeta<A>>,
    ),
    ReadyAccept(A, Option<Connection>),
    Accept(#[pin] A::Future),
}

pub struct TryTls<A: Accept<Connection>> {
    meta: AcceptMeta<A>,
    server_name: identity::Name,
    config: Arc<Config>,
    peek_buf: BytesMut,
    socket: TcpStream,
}

pub struct AcceptMeta<A: Accept<Connection>> {
    accept: A,
    addrs: Addrs,
}

// === impl Listen ===

impl<A: Accept<Connection>, T: HasConfig> AcceptTls<A, T> {
    const PEEK_CAPACITY: usize = 8192;

    pub fn new(tls: super::Conditional<T>, accept: A) -> Self {
        Self {
            accept,
            tls,
            skip_ports: Default::default(),
        }
    }

    pub fn with_skip_ports(mut self, skip_ports: Arc<IndexSet<u16>>) -> Self {
        self.skip_ports = skip_ports;
        self
    }

    pub fn layer(
        tls: super::Conditional<T>,
        skip_ports: Arc<IndexSet<u16>>,
    ) -> impl tower::layer::Layer<A, Service = AcceptTls<A, T>>
    where
        T: Clone,
    {
        layer::mk(move |accept| {
            AcceptTls::new(tls.clone(), accept).with_skip_ports(skip_ports.clone())
        })
    }
}

impl<A, T> tower::Service<listen::Connection> for AcceptTls<A, T>
where
    A: Accept<Connection> + Clone,
    T: HasConfig + Send + 'static,
{
    type Response = A::ConnectionFuture;
    type Error = Error;
    type Future = AcceptFuture<A>;

    fn poll_ready(&mut self, cx: &mut Context<'_>) -> Poll<Result<(), Self::Error>> {
        self.accept
            .poll_ready(cx)
            .map(|poll| poll.map_err(Into::into))
    }

    fn call(&mut self, (addrs, socket): listen::Connection) -> Self::Future {
        // Protocol detection is disabled for the original port. Return a
        // new connection without protocol detection.
        let target_addr = addrs.target_addr();

        match &self.tls {
            // Tls is disabled. Return a new plaintext connection.
            Conditional::None(reason) => {
                debug!(%reason, "skipping TLS");
                let meta = Meta {
                    addrs,
                    peer_identity: Conditional::None(*reason),
                };
                let conn = (meta, BoxedIo::new(socket));
                AcceptFuture::accept(self.accept.accept(conn))
            }

            // Tls is enabled. Try to accept a Tls handshake.
            Conditional::Some(tls) => {
                if self.skip_ports.contains(&target_addr.port()) {
                    debug!("skipping protocol detection");
                    let meta = Meta {
                        peer_identity: Conditional::None(
                            super::ReasonForNoPeerName::NotHttp.into(),
                        ),
                        addrs,
                    };
                    let conn = (meta, BoxedIo::new(socket));
                    AcceptFuture::accept(self.accept.accept(conn))
                } else {
                    debug!("attempting TLS handshake");
                    let meta = AcceptMeta {
                        accept: self.accept.clone(),
                        addrs,
                    };
                    AcceptFuture::try_tls(TryTls {
                        meta,
                        socket,
                        peek_buf: BytesMut::with_capacity(Self::PEEK_CAPACITY),
                        config: tls.tls_server_config(),
                        server_name: tls.tls_server_name(),
                    })
                }
            }
        }
    }
}

<<<<<<< HEAD
impl<A: Accept<Connection>> AcceptFuture<A> {
    fn accept(f: A::Future) -> Self {
        Self {
            state: AcceptState::Accept(f),
        }
    }
=======
impl<A: Accept<Connection>> Future for AcceptFuture<A> {
    type Item = A::ConnectionFuture;
    type Error = Error;
>>>>>>> ef0292a1

    fn try_tls(try_tls: TryTls<A>) -> Self {
        Self {
            state: AcceptState::TryTls(Some(try_tls)),
        }
    }
}

impl<A: Accept<Connection>> Future for AcceptFuture<A> {
    type Output = Result<(), Error>;
    #[project]
    fn poll(self: Pin<&mut Self>, cx: &mut Context<'_>) -> Poll<Self::Output> {
        let mut this = self.project();
        loop {
            #[project]
            match this.state.as_mut().project() {
                AcceptState::Accept(future) => return future.poll(cx).map_err(Into::into),
                AcceptState::ReadyAccept(accept, conn) => {
                    futures_03::ready!(accept.poll_ready(cx).map_err(Into::into))?;
                    let conn = accept.accept(conn.take().expect("polled after complete"));
                    this.state.set(AcceptState::Accept(conn))
                }
                AcceptState::TryTls(ref mut try_tls) => {
                    let match_ = futures_03::ready!(try_tls
                        .as_mut()
                        .expect("polled after complete")
                        .poll_match_client_hello(cx))?;
                    match match_ {
                        conditional_accept::Match::Matched => {
                            trace!("upgrading accepted connection to TLS");
                            let TryTls {
                                meta,
                                socket,
                                peek_buf,
                                config,
                                ..
                            } = try_tls.take().expect("polled after complete");
                            let io = PrefixedIo::new(peek_buf.freeze(), socket);
                            this.state.set(AcceptState::TerminateTls(
                                tokio_rustls::TlsAcceptor::from(config).accept(io).compat(),
                                Some(meta),
                            ));
                        }

                        conditional_accept::Match::NotMatched => {
                            trace!("passing through accepted connection without TLS");
                            let TryTls {
                                peek_buf,
                                socket,
                                meta: AcceptMeta { accept, addrs },
                                ..
                            } = try_tls.take().expect("polled after complete");
                            let meta = Meta {
                                addrs,
                                peer_identity: Conditional::None(
                                    ReasonForNoPeerName::NotProvidedByRemote.into(),
                                ),
                            };
                            let conn = (
                                meta,
                                BoxedIo::new(PrefixedIo::new(peek_buf.freeze(), socket)),
                            );
                            this.state.set(AcceptState::ReadyAccept(accept, Some(conn)))
                        }

                        conditional_accept::Match::Incomplete => {
                            continue;
                        }
                    }
                }
                AcceptState::TerminateTls(future, meta) => {
                    let io = futures_03::ready!(future.poll(cx))?;
                    let peer_identity =
                        client_identity(&io)
                            .map(Conditional::Some)
                            .unwrap_or_else(|| {
                                Conditional::None(super::ReasonForNoIdentity::NoPeerName(
                                    super::ReasonForNoPeerName::NotProvidedByRemote,
                                ))
                            });
                    trace!(peer.identity=?peer_identity, "accepted TLS connection");

                    let AcceptMeta { accept, addrs } = meta.take().expect("polled after complete");
                    // FIXME the connection doesn't know about TLS connections
                    // that don't have a client id.
                    let meta = Meta {
                        addrs,
                        peer_identity,
                    };
                    this.state.set(AcceptState::ReadyAccept(
                        accept,
                        Some((meta, BoxedIo::new(io))),
                    ));
                }
            }
        }
    }
}

impl<A: Accept<Connection>> TryTls<A> {
    /// Polls the underlying socket for more data and buffers it.
    ///
    /// The buffer is matched for a Tls client hello message.
    ///
    /// `NotMatched` is returned if the underlying socket has closed.
    fn poll_match_client_hello(
        &mut self,
        cx: &mut Context<'_>,
    ) -> Poll<Result<conditional_accept::Match, Error>> {
        use crate::io::AsyncRead;

        let poll = task_compat::with_notify(cx, || {
            self.socket
                .read_buf(&mut self.peek_buf)
                .map_err(Error::from)
        });
        let sz = futures_03::ready!(task_compat::poll_01_to_03(poll))?;
        trace!(%sz, "read");
        if sz == 0 {
            // XXX: It is ambiguous whether this is the start of a Tls handshake or not.
            // For now, resolve the ambiguity in favor of plaintext. TODO: revisit this
            // when we add support for Tls policy.
            return Poll::Ready(Ok(conditional_accept::Match::NotMatched.into()));
        }

        let buf = self.peek_buf.as_ref();
        let m = conditional_accept::match_client_hello(buf, &self.server_name);
        trace!(sni = %self.server_name, r#match = ?m, "conditional_accept");
        Poll::Ready(Ok(m.into()))
    }
}

fn client_identity<S>(tls: &tokio_rustls::server::TlsStream<S>) -> Option<identity::Name> {
    use rustls::Session;
    use webpki::GeneralDNSNameRef;

    let (_io, session) = tls.get_ref();
    let certs = session.get_peer_certificates()?;
    let c = certs.first().map(rustls::Certificate::as_ref)?;
    let end_cert = webpki::EndEntityCert::from(c).ok()?;
    let dns_names = end_cert.dns_names().ok()?;

    match dns_names.first()? {
        GeneralDNSNameRef::DNSName(n) => Some(identity::Name::from(dns::Name::from(n.to_owned()))),
        GeneralDNSNameRef::Wildcard(_) => {
            // Wildcards can perhaps be handled in a future path...
            None
        }
    }
}

impl HasConfig for identity::CrtKey {
    fn tls_server_name(&self) -> identity::Name {
        identity::CrtKey::tls_server_name(self)
    }

    fn tls_server_config(&self) -> Arc<Config> {
        identity::CrtKey::tls_server_config(self)
    }
}<|MERGE_RESOLUTION|>--- conflicted
+++ resolved
@@ -9,11 +9,8 @@
 use linkerd2_error::Error;
 use linkerd2_identity as identity;
 use linkerd2_proxy_core::listen::Accept;
-<<<<<<< HEAD
+use linkerd2_stack::layer;
 use pin_project::{pin_project, project};
-=======
-use linkerd2_stack::layer;
->>>>>>> ef0292a1
 pub use rustls::ServerConfig as Config;
 use std::future::Future;
 use std::pin::Pin;
@@ -172,18 +169,12 @@
     }
 }
 
-<<<<<<< HEAD
 impl<A: Accept<Connection>> AcceptFuture<A> {
     fn accept(f: A::Future) -> Self {
         Self {
             state: AcceptState::Accept(f),
         }
     }
-=======
-impl<A: Accept<Connection>> Future for AcceptFuture<A> {
-    type Item = A::ConnectionFuture;
-    type Error = Error;
->>>>>>> ef0292a1
 
     fn try_tls(try_tls: TryTls<A>) -> Self {
         Self {
@@ -193,7 +184,7 @@
 }
 
 impl<A: Accept<Connection>> Future for AcceptFuture<A> {
-    type Output = Result<(), Error>;
+    type Output = Result<A::ConnectionFuture, Error>;
     #[project]
     fn poll(self: Pin<&mut Self>, cx: &mut Context<'_>) -> Poll<Self::Output> {
         let mut this = self.project();
