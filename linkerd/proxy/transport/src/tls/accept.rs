use super::{conditional_accept, Conditional, PeerIdentity, ReasonForNoPeerName};
use crate::io::{EitherIo, PrefixedIo};
use crate::listen::Addrs;
use bytes::BytesMut;
use futures::prelude::*;
use linkerd2_dns_name as dns;
use linkerd2_error::Error;
use linkerd2_identity as identity;
use linkerd2_stack::{layer, NewService};
pub use rustls::ServerConfig as Config;
use std::{
    pin::Pin,
    sync::Arc,
    task::{Context, Poll},
    time::Duration,
};
use tokio::{
    io::{self, AsyncReadExt},
    net::TcpStream,
};
use tokio_rustls::server::TlsStream;
use tower::util::ServiceExt;
use tracing::{debug, trace, warn};

pub trait HasConfig {
    fn tls_server_name(&self) -> identity::Name;
    fn tls_server_config(&self) -> Arc<Config>;
}

<<<<<<< HEAD
#[async_trait::async_trait]
pub trait Detectable {
=======
/// Must be implemented for I/O types like `TcpStream` on which TLS is
/// transparently detected.
///
/// This is necessary so that we can be generic over the I/O type but still use
/// `TcpStream::peek` to avoid allocating for mTLS SNI detection.
#[async_trait::async_trait]
pub trait Detectable {
    /// Attempts to detect a `ClientHello` message from the underlying transport
    /// and, if its SNI matches `local_name`, initiates a TLS server handshake to
    /// decrypt the stream.
    ///
    /// Returns the client's identity, if one exists, and an optionally decrypted
    /// transport.
>>>>>>> 3492262f
    async fn detected(
        self,
        config: Arc<Config>,
        local_name: identity::Name,
    ) -> io::Result<(PeerIdentity, Io<Self>)>
    where
        Self: Sized;
}

/// Produces a server config that fails to handshake all connections.
pub fn empty_config() -> Arc<Config> {
    let verifier = rustls::NoClientAuth::new();
    Arc::new(Config::new(verifier))
}

#[derive(Clone, Debug)]
pub struct Meta {
    // TODO sni name
    pub peer_identity: PeerIdentity,
    pub addrs: Addrs,
}

pub type Io<T> = EitherIo<PrefixedIo<T>, TlsStream<PrefixedIo<T>>>;

pub type Connection<T> = (Meta, Io<T>);

#[derive(Clone, Debug)]
pub struct NewDetectTls<I, A> {
    local_identity: Conditional<I>,
    inner: A,
    timeout: Duration,
}

#[derive(Clone, Debug)]
pub struct DetectTimeout(());

#[derive(Clone, Debug)]
pub struct DetectTls<I, N> {
    addrs: Addrs,
    local_identity: Conditional<I>,
    inner: N,
    timeout: Duration,
}

// The initial peek buffer is statically allocated on the stack and is fairly small; but it is
// large enough to hold the ~300B ClientHello sent by proxies.
const PEEK_CAPACITY: usize = 512;

// A larger fallback buffer is allocated onto the heap if the initial peek buffer is
// insufficient. This is the same value used in HTTP detection.
const BUFFER_CAPACITY: usize = 8192;

impl<I: HasConfig, N> NewDetectTls<I, N> {
    pub fn new(local_identity: Conditional<I>, inner: N, timeout: Duration) -> Self {
        Self {
            local_identity,
            inner,
            timeout,
        }
    }

    pub fn layer(
        local_identity: Conditional<I>,
        timeout: Duration,
    ) -> impl layer::Layer<N, Service = Self> + Clone
    where
        I: Clone,
    {
        layer::mk(move |inner| Self::new(local_identity.clone(), inner, timeout))
    }
}

impl<I, N> NewService<Addrs> for NewDetectTls<I, N>
where
    I: HasConfig + Clone,
    N: NewService<Meta> + Clone,
{
    type Service = DetectTls<I, N>;

    fn new_service(&mut self, addrs: Addrs) -> Self::Service {
        DetectTls {
            addrs,
            local_identity: self.local_identity.clone(),
            inner: self.inner.clone(),
            timeout: self.timeout,
        }
    }
}

impl<T, I, N, NSvc> tower::Service<T> for DetectTls<I, N>
where
    T: Detectable + Send + 'static,
    I: HasConfig,
    N: NewService<Meta, Service = NSvc> + Clone + Send + 'static,
    NSvc: tower::Service<Io<T>, Response = ()> + Send + 'static,
    NSvc::Error: Into<Error>,
    NSvc::Future: Send,
{
    type Response = ();
    type Error = Error;
    type Future = Pin<Box<dyn Future<Output = Result<(), Error>> + Send + 'static>>;

    fn poll_ready(&mut self, _: &mut Context<'_>) -> Poll<Result<(), Self::Error>> {
        Poll::Ready(Ok(()))
    }

    fn call(&mut self, tcp: T) -> Self::Future {
        let addrs = self.addrs.clone();
        let mut new_accept = self.inner.clone();

        match self.local_identity.as_ref() {
            Conditional::Some(local) => {
                let config = local.tls_server_config();
                let name = local.tls_server_name();
                let timeout = tokio::time::sleep(self.timeout);

                Box::pin(async move {
                    let (peer_identity, io) = tokio::select! {
                        res = tcp.detected(config, name) => { res? }
                        () = timeout => {
                            return Err(DetectTimeout(()).into());
                        }
                    };
                    let meta = Meta {
                        peer_identity,
                        addrs,
                    };
                    new_accept
                        .new_service(meta)
                        .oneshot(io)
                        .err_into::<Error>()
                        .await
                })
            }

            Conditional::None(reason) => {
                let meta = Meta {
                    peer_identity: Conditional::None(reason),
                    addrs,
                };
                let svc = new_accept.new_service(meta);
                Box::pin(svc.oneshot(EitherIo::Left(tcp.into())).err_into::<Error>())
            }
        }
    }
}

#[async_trait::async_trait]
impl Detectable for TcpStream {
    async fn detected(
        mut self,
        tls_config: Arc<Config>,
        local_id: identity::Name,
    ) -> io::Result<(PeerIdentity, Io<Self>)> {
        const NO_TLS_META: PeerIdentity = Conditional::None(ReasonForNoPeerName::NoTlsFromRemote);

        // First, try to use MSG_PEEK to read the SNI from the TLS ClientHello.
        // Because peeked data does not need to be retained, we use a static
        // buffer to prevent needless heap allocation.
        //
        // Anecdotally, the ClientHello sent by Linkerd proxies is <300B. So a
        // ~500B byte buffer is more than enough.
        let mut buf = [0u8; PEEK_CAPACITY];
        let sz = self.peek(&mut buf).await?;
        debug!(sz, "Peeked bytes from TCP stream");
        match conditional_accept::match_client_hello(&buf, &local_id) {
            conditional_accept::Match::Matched => {
                trace!("Identified matching SNI via peek");
                // Terminate the TLS stream.
                let (peer_id, tls) = handshake(tls_config, PrefixedIo::from(self)).await?;
                return Ok((peer_id, EitherIo::Right(tls)));
            }

            conditional_accept::Match::NotMatched => {
                trace!("Not a matching TLS ClientHello");
                return Ok((NO_TLS_META, EitherIo::Left(self.into())));
            }

            conditional_accept::Match::Incomplete => {}
        }

        // Peeking didn't return enough data, so instead we'll allocate more
        // capacity and try reading data from the socket.
        debug!("Attempting to buffer TLS ClientHello after incomplete peek");
        let mut buf = BytesMut::with_capacity(BUFFER_CAPACITY);
        debug!(buf.capacity = %buf.capacity(), "Reading bytes from TCP stream");
        while self.read_buf(&mut buf).await? != 0 {
            debug!(buf.len = %buf.len(), "Read bytes from TCP stream");
            match conditional_accept::match_client_hello(buf.as_ref(), &local_id) {
                conditional_accept::Match::Matched => {
                    trace!("Identified matching SNI via buffered read");
                    // Terminate the TLS stream.
                    let (peer_id, tls) =
                        handshake(tls_config.clone(), PrefixedIo::new(buf.freeze(), self)).await?;
                    return Ok((peer_id, EitherIo::Right(tls)));
                }

                conditional_accept::Match::NotMatched => break,

                conditional_accept::Match::Incomplete => {
                    if buf.capacity() == 0 {
                        // If we can't buffer an entire TLS ClientHello, it
                        // almost definitely wasn't initiated by another proxy,
                        // at least.
                        warn!("Buffer insufficient for TLS ClientHello");
                        break;
                    }
                }
            }
        }

        trace!("Could not read TLS ClientHello via buffering");
        let io = EitherIo::Left(PrefixedIo::new(buf.freeze(), self));
        Ok((NO_TLS_META, io))
    }
}

async fn handshake<T>(
    tls_config: Arc<Config>,
    io: T,
) -> io::Result<(PeerIdentity, tokio_rustls::server::TlsStream<T>)>
where
    T: io::AsyncRead + io::AsyncWrite + Unpin,
{
    let tls = tokio_rustls::TlsAcceptor::from(tls_config)
        .accept(io)
        .await?;

    // Determine the peer's identity, if it exist.
    let peer_id = client_identity(&tls)
        .map(Conditional::Some)
        .unwrap_or_else(|| Conditional::None(ReasonForNoPeerName::NoPeerIdFromRemote));

    trace!(peer.identity = ?peer_id, "Accepted TLS connection");
    Ok((peer_id, tls))
}

fn client_identity<S>(tls: &tokio_rustls::server::TlsStream<S>) -> Option<identity::Name> {
    use rustls::Session;
    use webpki::GeneralDNSNameRef;

    let (_io, session) = tls.get_ref();
    let certs = session.get_peer_certificates()?;
    let c = certs.first().map(rustls::Certificate::as_ref)?;
    let end_cert = webpki::EndEntityCert::from(c).ok()?;
    let dns_names = end_cert.dns_names().ok()?;

    match dns_names.first()? {
        GeneralDNSNameRef::DNSName(n) => Some(identity::Name::from(dns::Name::from(n.to_owned()))),
        GeneralDNSNameRef::Wildcard(_) => {
            // Wildcards can perhaps be handled in a future path...
            None
        }
    }
}

impl HasConfig for identity::CrtKey {
    fn tls_server_name(&self) -> identity::Name {
        identity::CrtKey::tls_server_name(self)
    }

    fn tls_server_config(&self) -> Arc<Config> {
        identity::CrtKey::tls_server_config(self)
    }
}

impl std::fmt::Display for DetectTimeout {
    fn fmt(&self, f: &mut std::fmt::Formatter<'_>) -> std::fmt::Result {
        write!(f, "TLS detection timeout")
    }
}

impl std::error::Error for DetectTimeout {}

impl Into<std::net::SocketAddr> for &'_ Meta {
    fn into(self) -> std::net::SocketAddr {
        (&self.addrs).into()
    }
}<|MERGE_RESOLUTION|>--- conflicted
+++ resolved
@@ -27,10 +27,6 @@
     fn tls_server_config(&self) -> Arc<Config>;
 }
 
-<<<<<<< HEAD
-#[async_trait::async_trait]
-pub trait Detectable {
-=======
 /// Must be implemented for I/O types like `TcpStream` on which TLS is
 /// transparently detected.
 ///
@@ -44,7 +40,6 @@
     ///
     /// Returns the client's identity, if one exists, and an optionally decrypted
     /// transport.
->>>>>>> 3492262f
     async fn detected(
         self,
         config: Arc<Config>,
