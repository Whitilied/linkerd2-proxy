use linkerd2_error::Error;
use std::{env, fmt, str, time::Instant};
use tokio_timer::clock;
use tracing::Dispatch;
use tracing_subscriber::{
    fmt::{format, Formatter},
    reload, EnvFilter, FmtSubscriber,
};

<<<<<<< HEAD
const ENV_LOG: &str = "LINKERD2_PROXY_LOG";

type SubscriberBuilder = Builder<format::NewRecorder, Format, filter::LevelFilter>;
type Subscriber = Formatter<format::NewRecorder, Format>;
=======
type Subscriber = Formatter<format::DefaultFields, format::Format<format::Full, Uptime>>;
>>>>>>> 9faff18c

#[derive(Clone)]
pub struct LevelHandle {
    inner: reload::Handle<EnvFilter, Subscriber>,
}

/// Initialize tracing and logging with the value of the `ENV_LOG`
/// environment variable as the verbosity-level filter.
pub fn init() -> Result<LevelHandle, Error> {
    let env = env::var(ENV_LOG).unwrap_or_default();
    let (dispatch, handle) = with_filter(env);

    // Set up log compatibility.
    init_log_compat()?;
    // Set the default subscriber.
    tracing::dispatcher::set_global_default(dispatch)?;
    Ok(handle)
}

pub fn init_log_compat() -> Result<(), Error> {
    tracing_log::LogTracer::init().map_err(Error::from)
}

pub fn with_filter(filter: impl AsRef<str>) -> (Dispatch, LevelHandle) {
    let filter = filter.as_ref();

    // Set up the subscriber
    let start_time = clock::now();
    let builder = FmtSubscriber::builder()
        .with_timer(Uptime { start_time })
        .with_env_filter(filter)
        .with_filter_reloading();
    let handle = LevelHandle {
        inner: builder.reload_handle(),
    };
    let dispatch = Dispatch::new(builder.finish());

    (dispatch, handle)
}

struct Uptime {
    start_time: Instant,
}

impl tracing_subscriber::fmt::time::FormatTime for Uptime {
    fn format_time(&self, w: &mut dyn fmt::Write) -> fmt::Result {
        let uptime = clock::now() - self.start_time;
        write!(w, "[{:>6}.{:06}s]", uptime.as_secs(), uptime.subsec_nanos())
    }
}

impl LevelHandle {
    /// Returns a new `LevelHandle` without a corresponding filter.
    ///
    /// This will do nothing, but is required for admin endpoint tests which
    /// do not exercise the `proxy-log-level` endpoint.
    pub fn dangling() -> Self {
        let (_, handle) = with_filter("");
        handle
    }

    pub fn set_level(&self, level: impl AsRef<str>) -> Result<(), Error> {
        let level = level.as_ref();
        let filter = level.parse::<EnvFilter>()?;
        self.inner.reload(filter)?;
        tracing::info!(%level, "set new log level");
        Ok(())
    }

    pub fn current(&self) -> Result<String, Error> {
        self.inner
            .with_current(|f| format!("{}", f))
            .map_err(Into::into)
    }
}

impl fmt::Debug for LevelHandle {
    fn fmt(&self, f: &mut fmt::Formatter<'_>) -> fmt::Result {
        self.inner
            .with_current(|c| {
                f.debug_struct("LevelHandle")
                    .field("current", &format_args!("{}", c))
                    .finish()
            })
            .unwrap_or_else(|e| {
                f.debug_struct("LevelHandle")
                    .field("current", &format_args!("{}", e))
                    .finish()
            })
    }
}

pub trait GetSpan<T> {
    fn get_span(&self, target: &T) -> tracing::Span;
}

impl<T, F> GetSpan<T> for F
where
    F: Fn(&T) -> tracing::Span,
{
    fn get_span(&self, target: &T) -> tracing::Span {
        (self)(target)
    }
}

impl<T: GetSpan<()>> GetSpan<T> for () {
    fn get_span(&self, t: &T) -> tracing::Span {
        t.get_span(&())
    }
}

impl<T> GetSpan<T> for tracing::Span {
    fn get_span(&self, _: &T) -> tracing::Span {
        self.clone()
    }
}

pub use self::layer::Layer;

pub mod layer {
    use super::GetSpan;
    use futures::{future, Async, Future, Poll};
    use linkerd2_error::Error;
    use linkerd2_stack::{NewService, Proxy};
    use tracing::{info_span, trace, Span};
    use tracing_futures::{Instrument, Instrumented};

    #[derive(Clone, Debug)]
    pub struct Layer<G> {
        get_span: G,
    }

    #[derive(Clone, Debug)]
    pub struct MakeSpan<G, M> {
        get_span: G,
        make: M,
    }

    #[derive(Clone, Debug)]
    pub struct SetSpan<S> {
        span: Span,
        inner: S,
    }

    impl<G> Layer<G> {
        pub fn new(get_span: G) -> Self {
            Self { get_span }
        }
    }

    impl Layer<()> {
        pub fn from_target() -> Self {
            Self::new(())
        }
    }

    impl Default for Layer<Span> {
        fn default() -> Self {
            Self::new(Span::current())
        }
    }

    impl<G: Clone, M> tower::layer::Layer<M> for Layer<G> {
        type Service = MakeSpan<G, M>;

        fn layer(&self, make: M) -> Self::Service {
            Self::Service {
                make,
                get_span: self.get_span.clone(),
            }
        }
    }

    impl<T, G, N> NewService<T> for MakeSpan<G, N>
    where
        T: std::fmt::Debug,
        G: GetSpan<T>,
        N: NewService<T>,
    {
        type Service = SetSpan<N::Service>;

        fn new_service(&self, target: T) -> Self::Service {
            trace!(?target, "new_service");

            let span = self.get_span.get_span(&target);
            let inner = {
                let _enter = span.enter();
                self.make.new_service(target)
            };

            SetSpan { inner, span }
        }
    }

    impl<T, G, M> tower::Service<T> for MakeSpan<G, M>
    where
        T: std::fmt::Debug,
        G: GetSpan<T>,
        M: tower::Service<T>,
        M::Error: Into<Error>,
    {
        type Response = SetSpan<M::Response>;
        type Error = Error;
        type Future = SetSpan<M::Future>;

        fn poll_ready(&mut self) -> Poll<(), Self::Error> {
            let span = info_span!("make_service");
            let _enter = span.enter();

            trace!("poll_ready");
            match self.make.poll_ready() {
                Err(e) => {
                    let error = e.into();
                    trace!(%error);
                    Err(error)
                }
                Ok(ready) => {
                    trace!(ready = ready.is_ready());
                    Ok(ready)
                }
            }
        }

        fn call(&mut self, target: T) -> Self::Future {
            info_span!("make_service").in_scope(|| trace!(?target, "call"));

            let span = self.get_span.get_span(&target);
            let inner = {
                let _enter = span.enter();
                self.make.call(target)
            };

            SetSpan { inner, span }
        }
    }

    impl<F> Future for SetSpan<F>
    where
        F: Future,
        F::Error: Into<Error>,
    {
        type Item = SetSpan<F::Item>;
        type Error = Error;

        fn poll(&mut self) -> Poll<Self::Item, Self::Error> {
            let _enter = self.span.enter();
            let span = info_span!("making");
            let _enter = span.enter();

            match self.inner.poll() {
                Err(e) => {
                    let error = e.into();
                    trace!(%error);
                    Err(error)
                }
                Ok(Async::NotReady) => {
                    trace!(ready = false);
                    Ok(Async::NotReady)
                }
                Ok(Async::Ready(inner)) => {
                    trace!(ready = true);
                    let svc = SetSpan {
                        inner,
                        span: self.span.clone(),
                    };
                    Ok(svc.into())
                }
            }
        }
    }

    impl<Req, S, P> Proxy<Req, S> for SetSpan<P>
    where
        Req: std::fmt::Debug,
        P: Proxy<Req, S>,
        S: tower::Service<P::Request>,
    {
        type Request = P::Request;
        type Response = P::Response;
        type Error = P::Error;
        type Future = Instrumented<P::Future>;

        fn proxy(&self, svc: &mut S, request: Req) -> Self::Future {
            let _enter = self.span.enter();
            trace!(?request, "proxy");
            self.inner.proxy(svc, request).instrument(self.span.clone())
        }
    }

    impl<Req, S> tower::Service<Req> for SetSpan<S>
    where
        Req: std::fmt::Debug,
        S: tower::Service<Req>,
        S::Error: Into<Error>,
    {
        type Response = S::Response;
        type Error = Error;
        type Future = future::MapErr<Instrumented<S::Future>, fn(S::Error) -> Error>;

        fn poll_ready(&mut self) -> Poll<(), Self::Error> {
            let _enter = self.span.enter();

            trace!("poll ready");
            match self.inner.poll_ready() {
                Err(e) => {
                    let error = e.into();
                    trace!(%error);
                    Err(error)
                }
                Ok(ready) => {
                    trace!(ready = ready.is_ready());
                    Ok(ready)
                }
            }
        }

        fn call(&mut self, request: Req) -> Self::Future {
            let _enter = self.span.enter();

            trace!(?request, "call");
            self.inner
                .call(request)
                .instrument(self.span.clone())
                .map_err(Into::into)
        }
    }
}<|MERGE_RESOLUTION|>--- conflicted
+++ resolved
@@ -7,14 +7,9 @@
     reload, EnvFilter, FmtSubscriber,
 };
 
-<<<<<<< HEAD
 const ENV_LOG: &str = "LINKERD2_PROXY_LOG";
 
-type SubscriberBuilder = Builder<format::NewRecorder, Format, filter::LevelFilter>;
-type Subscriber = Formatter<format::NewRecorder, Format>;
-=======
 type Subscriber = Formatter<format::DefaultFields, format::Format<format::Full, Uptime>>;
->>>>>>> 9faff18c
 
 #[derive(Clone)]
 pub struct LevelHandle {
