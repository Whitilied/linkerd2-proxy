use futures::prelude::*;
use indexmap::IndexSet;
use linkerd_app_core::{
    config::ServerConfig,
    drain,
    proxy::{identity, tap},
    serve, tls,
    transport::listen::Addrs,
    Error,
};
use std::{net::SocketAddr, pin::Pin};
use tower::util::{service_fn, ServiceExt};

#[derive(Clone, Debug)]
pub enum Config {
    Disabled,
    Enabled {
        config: ServerConfig,
        permitted_peer_identities: IndexSet<identity::Name>,
    },
}

pub enum Tap {
    Disabled {
        registry: tap::Registry,
    },
    Enabled {
        listen_addr: SocketAddr,
        registry: tap::Registry,
        serve: Pin<Box<dyn std::future::Future<Output = Result<(), Error>> + Send + 'static>>,
    },
}

impl Config {
    pub fn build(
        self,
        identity: Option<identity::Local>,
        drain: drain::Watch,
    ) -> Result<Tap, Error> {
        let (registry, server) = tap::new();
        match self {
            Config::Disabled => {
                drop(server);
                Ok(Tap::Disabled { registry })
            }
            Config::Enabled {
                config,
                permitted_peer_identities,
            } => {
                let (listen_addr, listen) = config.bind.bind()?;

                let service =
                    tap::AcceptPermittedClients::new(permitted_peer_identities.into(), server);
                let accept = tls::NewDetectTls::new(
                    identity,
<<<<<<< HEAD
                    move |meta: tls::server::Meta| {
=======
                    move |meta: tls::accept::Meta<Addrs>| {
>>>>>>> c34adebd
                        let service = service.clone();
                        service_fn(move |io| {
                            let fut = service.clone().oneshot((meta.clone(), io));
                            Box::pin(async move {
                                fut.err_into::<Error>().await?.err_into::<Error>().await
                            })
                        })
                    },
                    std::time::Duration::from_secs(1),
                );

                let serve = Box::pin(serve::serve(listen, accept, drain.signaled()));

                Ok(Tap::Enabled {
                    listen_addr,
                    registry,
                    serve,
                })
            }
        }
    }
}

impl Tap {
    pub fn registry(&self) -> tap::Registry {
        match self {
            Tap::Disabled { ref registry } => registry.clone(),
            Tap::Enabled { ref registry, .. } => registry.clone(),
        }
    }
}<|MERGE_RESOLUTION|>--- conflicted
+++ resolved
@@ -53,11 +53,7 @@
                     tap::AcceptPermittedClients::new(permitted_peer_identities.into(), server);
                 let accept = tls::NewDetectTls::new(
                     identity,
-<<<<<<< HEAD
-                    move |meta: tls::server::Meta| {
-=======
-                    move |meta: tls::accept::Meta<Addrs>| {
->>>>>>> c34adebd
+                    move |meta: tls::server::Meta<Addrs>| {
                         let service = service.clone();
                         service_fn(move |io| {
                             let fut = service.clone().oneshot((meta.clone(), io));
