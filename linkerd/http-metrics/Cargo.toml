--- conflicted
+++ resolved
@@ -8,11 +8,7 @@
 
 [dependencies]
 bytes = "1"
-<<<<<<< HEAD
-futures = "0.3"
-=======
 futures = "0.3.9"
->>>>>>> e0271b4e
 http = "0.2"
 http-body = "0.4"
 hyper = { version = "0.14.2", features = ["http1", "http2"] }
