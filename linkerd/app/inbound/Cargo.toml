--- conflicted
+++ resolved
@@ -14,11 +14,7 @@
 http = "0.2"
 futures = "0.3.9"
 indexmap = "1.0"
-<<<<<<< HEAD
-linkerd2-app-core = { path = "../core" }
-=======
 linkerd-app-core = { path = "../core" }
->>>>>>> e0271b4e
 tokio = { version = "1", features = ["sync"] }
 tracing = "0.1.22"
 
