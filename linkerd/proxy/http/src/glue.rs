use crate::{upgrade::Http11Upgrade, HasH2Reason};
use futures::{try_ready, Async, Future, Poll};
use http;
use hyper::client::connect as hyper_connect;
use hyper::{self, body::Payload};
use linkerd2_error::Error;
use tracing::debug;

/// Provides optional HTTP/1.1 upgrade support on the body.
#[derive(Debug)]
pub struct HttpBody {
    /// In HttpBody::drop, if this was an HTTP upgrade, the body is taken
    /// to be inserted into the Http11Upgrade half.
    pub(super) body: Option<hyper::Body>,
    pub(super) upgrade: Option<Http11Upgrade>,
}

/// Glue for a `tower::Service` to used as a `hyper::server::Service`.
#[derive(Debug)]
pub struct HyperServerSvc<S> {
    service: S,
}

/// Glue for any `tokio_connect::Connect` to implement `hyper::client::Connect`.
#[derive(Debug, Clone)]
pub struct HyperConnect<C, T> {
    connect: C,
    absolute_form: bool,
    target: T,
}

/// Future returned by `HyperConnect`.
pub struct HyperConnectFuture<F> {
    inner: F,
    absolute_form: bool,
}

// ===== impl HttpBody =====

impl Payload for HttpBody {
    type Data = hyper::body::Chunk;
    type Error = hyper::Error;

    fn is_end_stream(&self) -> bool {
        self.body
            .as_ref()
            .expect("only taken in drop")
            .is_end_stream()
    }

    fn poll_data(&mut self) -> Poll<Option<Self::Data>, Self::Error> {
        self.body
            .as_mut()
            .expect("only taken in drop")
            .poll_data()
            .map_err(|e| {
                debug!("http body error: {}", e);
                e
            })
    }

    fn poll_trailers(&mut self) -> Poll<Option<http::HeaderMap>, Self::Error> {
        self.body
            .as_mut()
            .expect("only taken in drop")
            .poll_trailers()
            .map_err(|e| {
                debug!("http trailers error: {}", e);
                e
            })
    }
}

impl http_body::Body for HttpBody {
    type Data = hyper::body::Chunk;
    type Error = hyper::Error;

    fn is_end_stream(&self) -> bool {
        Payload::is_end_stream(self)
    }

    fn poll_data(&mut self) -> Poll<Option<Self::Data>, Self::Error> {
        Payload::poll_data(self)
    }

    fn poll_trailers(&mut self) -> Poll<Option<http::HeaderMap>, Self::Error> {
        Payload::poll_trailers(self)
    }
}

impl Default for HttpBody {
    fn default() -> HttpBody {
        HttpBody {
            body: Some(hyper::Body::empty()),
            upgrade: None,
        }
    }
}

<<<<<<< HEAD
// impl super::retry::TryClone for HttpBody {
//     fn try_clone(&self) -> Option<Self> {
//         if self.is_end_stream() {
//             Some(HttpBody::default())
//         } else {
//             None
//         }
//     }
// }

=======
>>>>>>> 52645734
impl Drop for HttpBody {
    fn drop(&mut self) {
        // If an HTTP/1 upgrade was wanted, send the upgrade future.
        if let Some(upgrade) = self.upgrade.take() {
            let on_upgrade = self.body.take().expect("take only on drop").on_upgrade();
            upgrade.insert_half(on_upgrade);
        }
    }
}

// ===== impl HyperServerSvc =====

impl<S> HyperServerSvc<S> {
    pub fn new(service: S) -> Self {
        HyperServerSvc { service }
    }
}

impl<S, B> hyper::service::Service for HyperServerSvc<S>
where
    S: tower::Service<http::Request<HttpBody>, Response = http::Response<B>>,
    S::Error: Into<Error>,
    B: Payload,
{
    type ReqBody = hyper::Body;
    type ResBody = B;
    type Error = S::Error;
    type Future = S::Future;

    fn poll_ready(&mut self) -> Poll<(), Self::Error> {
        self.service.poll_ready()
    }

    fn call(&mut self, req: http::Request<Self::ReqBody>) -> Self::Future {
        self.service.call(req.map(|b| HttpBody {
            body: Some(b),
            upgrade: None,
        }))
    }
}

// ===== impl HyperConnect =====

impl<C, T> HyperConnect<C, T> {
    pub(super) fn new(connect: C, target: T, absolute_form: bool) -> Self {
        HyperConnect {
            connect,
            absolute_form,
            target,
        }
    }
}

impl<C, T> hyper_connect::Connect for HyperConnect<C, T>
where
    C: tower::MakeConnection<T> + Clone + Send + Sync,
    C::Future: Send + 'static,
    <C::Future as Future>::Error: Into<Error>,
    C::Connection: Send + 'static,
    T: Clone + Send + Sync,
{
    type Transport = C::Connection;
    type Error = <C::Future as Future>::Error;
    type Future = HyperConnectFuture<C::Future>;

    fn connect(&self, _dst: hyper_connect::Destination) -> Self::Future {
        HyperConnectFuture {
            inner: self.connect.clone().make_connection(self.target.clone()),
            absolute_form: self.absolute_form,
        }
    }
}

impl<F> Future for HyperConnectFuture<F>
where
    F: Future + 'static,
    F::Error: Into<Error>,
{
    type Item = (F::Item, hyper_connect::Connected);
    type Error = F::Error;

    fn poll(&mut self) -> Poll<Self::Item, Self::Error> {
        let transport = try_ready!(self.inner.poll());
        let connected = hyper_connect::Connected::new().proxy(self.absolute_form);
        Ok(Async::Ready((transport, connected)))
    }
}

// === impl Error ===

impl HasH2Reason for hyper::Error {
    fn h2_reason(&self) -> Option<h2::Reason> {
        (self as &(dyn std::error::Error + 'static)).h2_reason()
    }
}<|MERGE_RESOLUTION|>--- conflicted
+++ resolved
@@ -97,19 +97,6 @@
     }
 }
 
-<<<<<<< HEAD
-// impl super::retry::TryClone for HttpBody {
-//     fn try_clone(&self) -> Option<Self> {
-//         if self.is_end_stream() {
-//             Some(HttpBody::default())
-//         } else {
-//             None
-//         }
-//     }
-// }
-
-=======
->>>>>>> 52645734
 impl Drop for HttpBody {
     fn drop(&mut self) {
         // If an HTTP/1 upgrade was wanted, send the upgrade future.
