--- conflicted
+++ resolved
@@ -16,12 +16,7 @@
 futures = "0.3.9"
 mimalloc = { version = "0.1.19", optional = true }
 num_cpus = { version = "1", optional = true }
-<<<<<<< HEAD
-linkerd2-app = { path = "../linkerd/app" }
-linkerd2-signal = { path = "../linkerd/signal" }
-=======
 linkerd-app = { path = "../linkerd/app" }
 linkerd-signal = { path = "../linkerd/signal" }
->>>>>>> e0271b4e
 tokio = { version = "1", features = ["rt", "time", "net"] }
 tracing = "0.1.22"