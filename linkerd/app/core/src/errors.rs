use crate::proxy::identity;
use http::{header::HeaderValue, StatusCode};
use linkerd2_cache::error as cache;
use linkerd2_error::Error;
use linkerd2_error_metrics as metrics;
use linkerd2_error_respond as respond;
pub use linkerd2_error_respond::RespondLayer;
use linkerd2_proxy_http::HasH2Reason;
use tower::load_shed::error as shed;
use tower_grpc::{self as grpc, Code};
use tracing::debug;

pub fn layer<B: Default>() -> respond::RespondLayer<NewRespond<B>> {
    respond::RespondLayer::new(NewRespond(std::marker::PhantomData))
}

#[derive(Clone, Default)]
pub struct Metrics(metrics::Registry<Label>);

pub type MetricsLayer = metrics::RecordErrorLayer<LabelError, Label>;

/// Error metric labels.
#[derive(Copy, Clone, Debug)]
pub struct LabelError(super::metric_labels::Direction);

pub type Label = (super::metric_labels::Direction, Reason);

#[derive(Copy, Clone, Debug, PartialEq, Eq, Hash)]
pub enum Reason {
    CacheFull,
    DispatchTimeout,
    IdentityRequired,
    LoadShed,
    Unexpected,
}

#[derive(Debug)]
pub struct NewRespond<B>(std::marker::PhantomData<fn() -> B>);

#[derive(Copy, Clone, Debug)]
pub enum Respond<B> {
    Http1(http::Version, std::marker::PhantomData<fn() -> B>),
    Http2 { is_grpc: bool },
}

impl<A, B: Default> respond::NewRespond<http::Request<A>> for NewRespond<B> {
    type Response = http::Response<B>;
    type Respond = Respond<B>;

    fn new_respond(&self, req: &http::Request<A>) -> Self::Respond {
        match req.version() {
            http::Version::HTTP_2 => {
                let is_grpc = req
                    .headers()
                    .get(http::header::CONTENT_TYPE)
                    .and_then(|v| v.to_str().ok().map(|s| s.starts_with("application/grpc")))
                    .unwrap_or(false);
                Respond::Http2 { is_grpc }
            }
            version => Respond::Http1(version, self.0),
        }
    }
}

impl<B> Clone for NewRespond<B> {
    fn clone(&self) -> Self {
        NewRespond(self.0)
    }
}

impl<B: Default> respond::Respond for Respond<B> {
    type Response = http::Response<B>;

    fn respond(&self, error: Error) -> Result<Self::Response, Error> {
        tracing::warn!("Failed to proxy request: {}", error);

<<<<<<< HEAD
        if let Respond::Http2 { is_grpc } = self {
            if let Some(reset) = error.h2_reason() {
                debug!(%reset, "Propagating HTTP2 reset");
                return Err(error);
            }

            if *is_grpc {
                debug!("Handling error with gRPC status code");
                let mut rsp = http::Response::builder()
                    .header(http::header::CONTENT_LENGTH, "0")
                    .body(B::default())
                    .expect("app::errors response is valid");
                set_grpc_status(error, rsp.headers_mut());
                return Ok(rsp);
=======
        let version = match self {
            Respond::Http1(ref version, _) => version.clone(),
            Respond::Http2 { is_grpc } => {
                if let Some(reset) = error.h2_reason() {
                    debug!(%reset, "Propagating HTTP2 reset");
                    return Err(error);
                }

                if *is_grpc {
                    let mut rsp = http::Response::builder()
                        .version(http::Version::HTTP_2)
                        .header(http::header::CONTENT_LENGTH, "0")
                        .body(B::default())
                        .expect("app::errors response is valid");
                    let code = set_grpc_status(error, rsp.headers_mut());
                    debug!(?code, "Handling error with gRPC status");
                    return Ok(rsp);
                }

                http::Version::HTTP_2
>>>>>>> c96df975
            }
        };

        let status = http_status(error);
        debug!(%status, "Handling error with HTTP response");
<<<<<<< HEAD
        return Ok(http::Response::builder()
=======
        Ok(http::Response::builder()
            .version(version)
>>>>>>> c96df975
            .status(status)
            .header(http::header::CONTENT_LENGTH, "0")
            .body(B::default())
            .expect("error response must be valid"));
    }
}

fn http_status(error: Error) -> StatusCode {
    if error.is::<cache::NoCapacity>() {
        http::StatusCode::SERVICE_UNAVAILABLE
    } else if error.is::<shed::Overloaded>() {
        http::StatusCode::SERVICE_UNAVAILABLE
    } else if error.is::<tower::timeout::error::Elapsed>() {
        http::StatusCode::SERVICE_UNAVAILABLE
    } else if error.is::<IdentityRequired>() {
        http::StatusCode::FORBIDDEN
    } else {
        http::StatusCode::BAD_GATEWAY
    }
}

fn set_grpc_status(error: Error, headers: &mut http::HeaderMap) {
    const GRPC_STATUS: &'static str = "grpc-status";
    const GRPC_MESSAGE: &'static str = "grpc-message";

    if error.is::<cache::NoCapacity>() {
        headers.insert(GRPC_STATUS, code_header(Code::Unavailable));
        headers.insert(
            GRPC_MESSAGE,
            HeaderValue::from_static("proxy router cache exhausted"),
        );
    } else if error.is::<shed::Overloaded>() {
        headers.insert(GRPC_STATUS, code_header(Code::Unavailable));
        headers.insert(
            GRPC_MESSAGE,
            HeaderValue::from_static("proxy max-concurrency exhausted"),
        );
    } else if error.is::<tower::timeout::error::Elapsed>() {
        headers.insert(GRPC_STATUS, code_header(Code::Unavailable));
        headers.insert(
            GRPC_MESSAGE,
            HeaderValue::from_static("proxy dispatch timed out"),
        );
    } else if error.is::<IdentityRequired>() {
        headers.insert(GRPC_STATUS, code_header(Code::FailedPrecondition));
        if let Ok(msg) = HeaderValue::from_str(&error.to_string()) {
            headers.insert(GRPC_MESSAGE, msg);
        }
    } else {
        headers.insert(GRPC_STATUS, code_header(Code::Internal));
        if let Ok(msg) = HeaderValue::from_str(&error.to_string()) {
            headers.insert(GRPC_MESSAGE, msg);
        }
    }
}

// Copied from tonic, where it's private.
fn code_header(code: grpc::Code) -> HeaderValue {
    match code {
        Code::Ok => HeaderValue::from_static("0"),
        Code::Cancelled => HeaderValue::from_static("1"),
        Code::Unknown => HeaderValue::from_static("2"),
        Code::InvalidArgument => HeaderValue::from_static("3"),
        Code::DeadlineExceeded => HeaderValue::from_static("4"),
        Code::NotFound => HeaderValue::from_static("5"),
        Code::AlreadyExists => HeaderValue::from_static("6"),
        Code::PermissionDenied => HeaderValue::from_static("7"),
        Code::ResourceExhausted => HeaderValue::from_static("8"),
        Code::FailedPrecondition => HeaderValue::from_static("9"),
        Code::Aborted => HeaderValue::from_static("10"),
        Code::OutOfRange => HeaderValue::from_static("11"),
        Code::Unimplemented => HeaderValue::from_static("12"),
        Code::Internal => HeaderValue::from_static("13"),
        Code::Unavailable => HeaderValue::from_static("14"),
        Code::DataLoss => HeaderValue::from_static("15"),
        Code::Unauthenticated => HeaderValue::from_static("16"),
        Code::__NonExhaustive => unreachable!("Code::__NonExhaustive"),
    }
}

#[derive(Debug)]
pub struct IdentityRequired {
    pub required: identity::Name,
    pub found: Option<identity::Name>,
}

impl std::fmt::Display for IdentityRequired {
    fn fmt(&self, f: &mut std::fmt::Formatter<'_>) -> std::fmt::Result {
        match self.found {
            Some(ref found) => write!(
                f,
                "request required the identity '{}' but '{}' found",
                self.required, found
            ),
            None => write!(
                f,
                "request required the identity '{}' but no identity found",
                self.required
            ),
        }
    }
}

impl std::error::Error for IdentityRequired {}

impl metrics::LabelError<Error> for LabelError {
    type Labels = Label;

    fn label_error(&self, err: &Error) -> Self::Labels {
        let reason = if err.is::<cache::NoCapacity>() {
            Reason::CacheFull
        } else if err.is::<shed::Overloaded>() {
            Reason::LoadShed
        } else if err.is::<tower::timeout::error::Elapsed>() {
            Reason::DispatchTimeout
        } else if err.is::<IdentityRequired>() {
            Reason::IdentityRequired
        } else {
            Reason::Unexpected
        };

        (self.0, reason)
    }
}

impl metrics::FmtLabels for Reason {
    fn fmt_labels(&self, f: &mut std::fmt::Formatter<'_>) -> std::fmt::Result {
        write!(
            f,
            "cause=\"{}\"",
            match self {
                Reason::CacheFull => "cache full",
                Reason::LoadShed => "load shed",
                Reason::DispatchTimeout => "dispatch timeout",
                Reason::IdentityRequired => "identity required",
                Reason::Unexpected => "unexpected",
            }
        )
    }
}

impl Metrics {
    pub fn inbound(&self) -> MetricsLayer {
        self.0
            .layer(LabelError(super::metric_labels::Direction::In))
    }

    pub fn outbound(&self) -> MetricsLayer {
        self.0
            .layer(LabelError(super::metric_labels::Direction::Out))
    }

    pub fn report(&self) -> metrics::Registry<Label> {
        self.0.clone()
    }
}<|MERGE_RESOLUTION|>--- conflicted
+++ resolved
@@ -74,22 +74,6 @@
     fn respond(&self, error: Error) -> Result<Self::Response, Error> {
         tracing::warn!("Failed to proxy request: {}", error);
 
-<<<<<<< HEAD
-        if let Respond::Http2 { is_grpc } = self {
-            if let Some(reset) = error.h2_reason() {
-                debug!(%reset, "Propagating HTTP2 reset");
-                return Err(error);
-            }
-
-            if *is_grpc {
-                debug!("Handling error with gRPC status code");
-                let mut rsp = http::Response::builder()
-                    .header(http::header::CONTENT_LENGTH, "0")
-                    .body(B::default())
-                    .expect("app::errors response is valid");
-                set_grpc_status(error, rsp.headers_mut());
-                return Ok(rsp);
-=======
         let version = match self {
             Respond::Http1(ref version, _) => version.clone(),
             Respond::Http2 { is_grpc } => {
@@ -110,22 +94,17 @@
                 }
 
                 http::Version::HTTP_2
->>>>>>> c96df975
             }
         };
 
         let status = http_status(error);
         debug!(%status, "Handling error with HTTP response");
-<<<<<<< HEAD
-        return Ok(http::Response::builder()
-=======
         Ok(http::Response::builder()
             .version(version)
->>>>>>> c96df975
             .status(status)
             .header(http::header::CONTENT_LENGTH, "0")
             .body(B::default())
-            .expect("error response must be valid"));
+            .expect("error response must be valid"))
     }
 }
 
