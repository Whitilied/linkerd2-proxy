use futures::{
    compat::{Compat01As03, Future01CompatExt},
    TryFuture,
};
use linkerd2_duplex::Duplex;
use linkerd2_error::Error;
use pin_project::{pin_project, project};
use std::future::Future;
use std::pin::Pin;
use std::task::{Context, Poll};
use tokio::io::{AsyncRead, AsyncWrite};
use tower::Service;

pub fn forward<C>(connect: C) -> Forward<C> {
    Forward { connect }
}

#[derive(Clone, Debug)]
pub struct Forward<C> {
    connect: C,
}

#[pin_project]
pub struct ForwardFuture<I, F: TryFuture> {
    #[pin]
    state: ForwardState<I, F>,
}

#[pin_project]
enum ForwardState<I, F: TryFuture> {
    Connect {
        #[pin]
        connect: F,
        io: Option<I>,
    },
    Duplex(#[pin] Compat01As03<Duplex<I, F::Ok>>),
}

impl<C> Forward<C> {
    pub fn new(connect: C) -> Self {
        Self { connect }
    }
}

impl<C, T, I> Service<(T, I)> for Forward<C>
where
    C: Service<T>,
    C::Response: Send + 'static,
    C::Future: Send + 'static,
    C::Error: Into<Error>,
    C::Response: AsyncRead + AsyncWrite,
    I: AsyncRead + AsyncWrite + Send + 'static,
{
    type Response = ForwardFuture<I, C::Future>;
    type Error = Error;
    type Future = futures::future::FutureResult<Self::Response, Error>;

    fn poll_ready(&mut self, cx: &mut Context<'_>) -> Poll<Result<(), self::Error>> {
        self.connect.poll_ready(cx).map_err(Into::into)
    }

    fn call(&mut self, (meta, io): (T, I)) -> Self::Future {
<<<<<<< HEAD
        ForwardFuture {
            state: ForwardState::Connect {
                io: Some(io),
                connect: self.connect.call(meta),
            },
        }
=======
        futures::future::ok(ForwardFuture::Connect {
            io: Some(io),
            connect: self.connect.call(meta),
        })
>>>>>>> ef0292a1
    }
}

impl<I, F> Future for ForwardFuture<I, F>
where
    I: AsyncRead + AsyncWrite,
    F: TryFuture,
    F::Ok: AsyncRead + AsyncWrite,
    F::Error: Into<Error>,
{
    type Output = Result<(), Error>;

    #[project]
    fn poll(self: Pin<&mut Self>, cx: &mut Context<'_>) -> Poll<Self::Output> {
        let mut this = self.project();
        loop {
            #[project]
            match this.state.as_mut().project() {
                ForwardState::Connect { connect, io } => {
                    let client_io = futures::ready!(connect.try_poll(cx).map_err(Into::into))?;
                    let server_io = io.take().expect("illegal state");
                    let duplex = Duplex::new(server_io, client_io).compat();
                    this.state.set(ForwardState::Duplex(duplex))
                }
                ForwardState::Duplex(fut) => {
                    return fut.poll(cx).map_err(Into::into);
                }
            }
        }
    }
}<|MERGE_RESOLUTION|>--- conflicted
+++ resolved
@@ -1,6 +1,6 @@
 use futures::{
     compat::{Compat01As03, Future01CompatExt},
-    TryFuture,
+    future, TryFuture,
 };
 use linkerd2_duplex::Duplex;
 use linkerd2_error::Error;
@@ -53,26 +53,19 @@
 {
     type Response = ForwardFuture<I, C::Future>;
     type Error = Error;
-    type Future = futures::future::FutureResult<Self::Response, Error>;
+    type Future = future::Ready<Result<Self::Response, Error>>;
 
     fn poll_ready(&mut self, cx: &mut Context<'_>) -> Poll<Result<(), self::Error>> {
         self.connect.poll_ready(cx).map_err(Into::into)
     }
 
     fn call(&mut self, (meta, io): (T, I)) -> Self::Future {
-<<<<<<< HEAD
-        ForwardFuture {
+        future::ok(ForwardFuture {
             state: ForwardState::Connect {
                 io: Some(io),
                 connect: self.connect.call(meta),
             },
-        }
-=======
-        futures::future::ok(ForwardFuture::Connect {
-            io: Some(io),
-            connect: self.connect.call(meta),
         })
->>>>>>> ef0292a1
     }
 }
 
