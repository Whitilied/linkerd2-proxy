--- conflicted
+++ resolved
@@ -177,11 +177,7 @@
         .instrument(|l: &http::Logical| debug_span!("http", v = %l.protocol))
         .push_map_target(http::Logical::from)
         .push(http::NewServeHttp::layer(h2_settings, drain))
-<<<<<<< HEAD
-        .push(svc::stack::NewUnwrapOr::layer(
-=======
         .push(svc::NewUnwrapOr::layer(
->>>>>>> 3492262f
             // When an HTTP version cannot be detected, we fallback to a logical
             // TCP stack. This service needs to be buffered so that it can be
             // cached and cloned per connection.
