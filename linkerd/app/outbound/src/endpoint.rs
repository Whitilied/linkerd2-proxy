--- conflicted
+++ resolved
@@ -24,20 +24,12 @@
 #[derive(Clone, Debug)]
 pub struct Accept {
     pub target: SocketAddr,
-    pub rx: profiles::Receiver,
+    pub profile: profiles::Receiver,
 }
 
 impl From<(profiles::Receiver, SocketAddr)> for Accept {
-    fn from((rx, target): (profiles::Receiver, SocketAddr)) -> Self {
-        Self { target, rx }
-    }
-}
-
-#[cfg(test)]
-impl From<SocketAddr> for Accept {
-    fn from(target: SocketAddr) -> Self {
-        let (_, rx) = tokio::sync::watch::channel(profiles::Profile::default());
-        Self { target, rx }
+    fn from((profile, target): (profiles::Receiver, SocketAddr)) -> Self {
+        Self { target, profile }
     }
 }
 
@@ -99,9 +91,10 @@
     pub labels: Option<String>,
 }
 
-#[derive(Clone, Debug, Eq, PartialEq, Hash)]
+#[derive(Clone, Debug)]
 pub struct TcpLogical {
     pub addr: SocketAddr,
+    pub profile: profiles::Receiver,
 }
 
 // === impl HttpConrete ===
@@ -118,15 +111,9 @@
     }
 }
 
-<<<<<<< HEAD
-impl AsRef<Addr> for HttpConcrete {
-    fn as_ref(&self) -> &Addr {
-        &self.dst
-=======
 impl Into<SocketAddr> for &'_ HttpConcrete {
     fn into(self) -> SocketAddr {
         self.logical.orig_dst
->>>>>>> 7831e06f
     }
 }
 
@@ -329,9 +316,12 @@
 
 // === impl TcpLogical ===
 
-impl From<SocketAddr> for TcpLogical {
-    fn from(addr: SocketAddr) -> Self {
-        TcpLogical { addr }
+impl From<Accept> for TcpLogical {
+    fn from(Accept { target, profile }: Accept) -> Self {
+        TcpLogical {
+            addr: target,
+            profile,
+        }
     }
 }
 
@@ -350,6 +340,20 @@
 impl std::fmt::Display for TcpLogical {
     fn fmt(&self, f: &mut std::fmt::Formatter<'_>) -> std::fmt::Result {
         self.addr.fmt(f)
+    }
+}
+
+impl PartialEq for TcpLogical {
+    fn eq(&self, other: &Self) -> bool {
+        self.addr == other.addr
+    }
+}
+
+impl Eq for TcpLogical {}
+
+impl std::hash::Hash for TcpLogical {
+    fn hash<H: std::hash::Hasher>(&self, state: &mut H) {
+        self.addr.hash(state);
     }
 }
 
@@ -366,15 +370,9 @@
     }
 }
 
-<<<<<<< HEAD
 impl From<Accept> for TcpEndpoint {
-    fn from(Accept { target, .. }: Accept) -> Self {
-        target.into()
-=======
-impl From<listen::Addrs> for TcpEndpoint {
-    fn from(addrs: listen::Addrs) -> Self {
-        TcpLogical::from(addrs.target_addr()).into()
->>>>>>> 7831e06f
+    fn from(accept: Accept) -> Self {
+        TcpLogical::from(accept).into()
     }
 }
 
