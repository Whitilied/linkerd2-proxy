[package]
name = "linkerd-proxy-tap"
version = "0.1.0"
authors = ["Linkerd Developers <cncf-linkerd-dev@lists.cncf.io>"]
license = "Apache-2.0"
edition = "2018"
publish = false

[dependencies]
http = "0.2"
hyper = { version = "0.14.2", features = ["http1", "http2"] }
<<<<<<< HEAD
futures = "0.3"
indexmap = "1.0"
ipnet = "2.0"
linkerd2-conditional = { path = "../../conditional" }
linkerd2-error = { path = "../../error" }
linkerd2-identity = { path = "../../identity" }
linkerd2-proxy-api = { git = "https://github.com/linkerd/linkerd2-proxy-api", tag = "v0.1.17" }
linkerd2-proxy-http = { path = "../http" }
linkerd2-proxy-transport = { path = "../transport" }
linkerd2-stack = { path = "../../stack" }
=======
futures = "0.3.9"
indexmap = "1.0"
ipnet = "2.0"
linkerd-conditional = { path = "../../conditional" }
linkerd-error = { path = "../../error" }
linkerd-identity = { path = "../../identity" }
linkerd2-proxy-api = { git = "https://github.com/linkerd/linkerd2-proxy-api", branch = "ver/tonic-git" }
linkerd-proxy-http = { path = "../http" }
linkerd-proxy-transport = { path = "../transport" }
linkerd-stack = { path = "../../stack" }
>>>>>>> e0271b4e
rand = { version = "0.8" }
tokio = { version = "1", features = ["time"]}
tower = { version = "0.4.1", default-features = false }
tonic = { version = "0.3", default-features = false }
tracing = "0.1.22"
tracing-futures = "0.2"
pin-project = "1"

[dev-dependencies]
<<<<<<< HEAD
linkerd2-proxy-api = { git = "https://github.com/linkerd/linkerd2-proxy-api", tag = "v0.1.17", features = ["arbitrary"] }
=======
linkerd2-proxy-api = { git = "https://github.com/linkerd/linkerd2-proxy-api", branch = "ver/tonic-git", features = ["arbitrary"] }
>>>>>>> e0271b4e
prost-types = "0.7.0"<|MERGE_RESOLUTION|>--- conflicted
+++ resolved
@@ -9,18 +9,6 @@
 [dependencies]
 http = "0.2"
 hyper = { version = "0.14.2", features = ["http1", "http2"] }
-<<<<<<< HEAD
-futures = "0.3"
-indexmap = "1.0"
-ipnet = "2.0"
-linkerd2-conditional = { path = "../../conditional" }
-linkerd2-error = { path = "../../error" }
-linkerd2-identity = { path = "../../identity" }
-linkerd2-proxy-api = { git = "https://github.com/linkerd/linkerd2-proxy-api", tag = "v0.1.17" }
-linkerd2-proxy-http = { path = "../http" }
-linkerd2-proxy-transport = { path = "../transport" }
-linkerd2-stack = { path = "../../stack" }
-=======
 futures = "0.3.9"
 indexmap = "1.0"
 ipnet = "2.0"
@@ -31,7 +19,6 @@
 linkerd-proxy-http = { path = "../http" }
 linkerd-proxy-transport = { path = "../transport" }
 linkerd-stack = { path = "../../stack" }
->>>>>>> e0271b4e
 rand = { version = "0.8" }
 tokio = { version = "1", features = ["time"]}
 tower = { version = "0.4.1", default-features = false }
@@ -41,9 +28,5 @@
 pin-project = "1"
 
 [dev-dependencies]
-<<<<<<< HEAD
-linkerd2-proxy-api = { git = "https://github.com/linkerd/linkerd2-proxy-api", tag = "v0.1.17", features = ["arbitrary"] }
-=======
 linkerd2-proxy-api = { git = "https://github.com/linkerd/linkerd2-proxy-api", branch = "ver/tonic-git", features = ["arbitrary"] }
->>>>>>> e0271b4e
 prost-types = "0.7.0"