[package]
name = "linkerd-tracing"
version = "0.1.0"
authors = ["Linkerd Developers <cncf-linkerd-dev@lists.cncf.io>"]
license = "Apache-2.0"
edition = "2018"
publish = false

[dependencies]
bytes = "1"
html-escape = "0.2.5"
http = "0.2"
hyper = { version = "0.14.2", features = ["http1"] }
<<<<<<< HEAD
linkerd2-error = { path = "../error" }
=======
linkerd-error = { path = "../error" }
>>>>>>> e0271b4e
serde_json = "1"
tokio = { version = "1", features = ["time"] }
tokio-trace = { git = "https://github.com/hawkw/tokio-trace", rev = "7d5998e7cb3beb06ada5983675319dc4853576c5", features = ["serde"] }
tracing = "0.1.22"
tracing-log = "0.1"

[dependencies.tracing-subscriber]
version = "0.2.15"
# we don't need `chrono` time formatting or ANSI colored output
default-features = false
features = ["env-filter", "fmt", "smallvec", "tracing-log", "json", "parking_lot"]
<|MERGE_RESOLUTION|>--- conflicted
+++ resolved
@@ -11,11 +11,7 @@
 html-escape = "0.2.5"
 http = "0.2"
 hyper = { version = "0.14.2", features = ["http1"] }
-<<<<<<< HEAD
-linkerd2-error = { path = "../error" }
-=======
 linkerd-error = { path = "../error" }
->>>>>>> e0271b4e
 serde_json = "1"
 tokio = { version = "1", features = ["time"] }
 tokio-trace = { git = "https://github.com/hawkw/tokio-trace", rev = "7d5998e7cb3beb06ada5983675319dc4853576c5", features = ["serde"] }
