--- conflicted
+++ resolved
@@ -1,8 +1,4 @@
-<<<<<<< HEAD
-//! Utiliteis for composing
-=======
 //! Utilities for composing Tower Services.
->>>>>>> 3c646092
 
 #![deny(warnings, rust_2018_idioms)]
 
@@ -14,7 +10,6 @@
 pub mod map_target;
 pub mod new_service;
 pub mod on_response;
-<<<<<<< HEAD
 pub mod oneshot;
 pub mod proxy;
 
@@ -24,14 +19,4 @@
 pub use self::map_target::{MapTarget, MapTargetLayer, MapTargetService};
 pub use self::new_service::NewService;
 pub use self::on_response::{OnResponse, OnResponseLayer};
-pub use self::proxy::Proxy;
-=======
-pub mod shared;
-
-pub use self::fallback::{Fallback, FallbackLayer};
-pub use self::future_service::FutureService;
-pub use self::map_target::{MapTarget, MapTargetLayer, MapTargetService};
-pub use self::new_service::NewService;
-pub use self::on_response::{OnResponse, OnResponseLayer};
-pub use self::shared::Shared;
->>>>>>> 3c646092
+pub use self::proxy::Proxy;