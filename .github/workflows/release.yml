name: release

on:
  push:
    tags:
    - 'release/*'

jobs:
  package:
    runs-on: ubuntu-latest
<<<<<<< HEAD
=======
    container:
      image: docker://rust:1.40.0-buster
>>>>>>> 4b021868
    steps:
    - uses: actions/checkout@722adc6 # v2
    - uses: hecrj/setup-rust-action@e0938ba # v1
    - name: meta
      id: release-tag-meta
      uses: ./.github/actions/release-tag-meta
      with:
        git-ref: ${{ github.ref }}
    #- run: echo "${{ toJSON(steps.release-tag-meta) }}"
    - name: make package
      env:
        CARGO_RELEASE: "1"
        PACKAGE_VERSION: ${{ steps.release-tag-meta.outputs.name }}
      run: make package
    - name: release
      uses: softprops/action-gh-release@b21b43d
      env:
        GITHUB_TOKEN: ${{ secrets.GITHUB_TOKEN }}
      with:
        name: ${{ steps.release-tag-meta.outputs.name }}
        files: target/release/package/*<|MERGE_RESOLUTION|>--- conflicted
+++ resolved
@@ -8,14 +8,11 @@
 jobs:
   package:
     runs-on: ubuntu-latest
-<<<<<<< HEAD
-=======
     container:
       image: docker://rust:1.40.0-buster
->>>>>>> 4b021868
     steps:
-    - uses: actions/checkout@722adc6 # v2
-    - uses: hecrj/setup-rust-action@e0938ba # v1
+    - name: git co
+      uses: actions/checkout@v1
     - name: meta
       id: release-tag-meta
       uses: ./.github/actions/release-tag-meta
