--- conflicted
+++ resolved
@@ -11,19 +11,11 @@
 
 
 [dependencies]
-<<<<<<< HEAD
-futures = "0.3"
-linkerd2-channel = { path = "../../channel" }
-linkerd2-error = { path = "../../error" }
-linkerd2-proxy-core = { path = "../core" }
-linkerd2-stack = { path = "../../stack" }
-=======
 futures = "0.3.9"
 linkerd-channel = { path = "../../channel" }
 linkerd-error = { path = "../../error" }
 linkerd-proxy-core = { path = "../core" }
 linkerd-stack = { path = "../../stack" }
->>>>>>> e0271b4e
 tokio = { version = "1", features = ["sync", "time"] }
 tracing = "0.1.22"
 tracing-futures = "0.2"
@@ -37,10 +29,6 @@
 features = ["discover"]
 
 [dev-dependencies]
-<<<<<<< HEAD
-async-stream = "0.2"
-=======
 async-stream = "0.3"
->>>>>>> e0271b4e
 tokio = { version = "1", features = ["macros", "rt"] }
 tower = { version = "0.4.1", default-features = false, features = ["discover", "util"]}