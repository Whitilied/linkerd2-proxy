[package]
name = "linkerd-proxy-tcp"
version = "0.1.0"
authors = ["Linkerd Developers <cncf-linkerd-dev@lists.cncf.io>"]
license = "Apache-2.0"
edition = "2018"
publish = false


[dependencies]
<<<<<<< HEAD
futures = { version = "0.3", features = ["compat"] }
linkerd2-duplex = { path = "../../duplex" }
linkerd2-error = { path = "../../error" }
linkerd2-stack = { path = "../../stack" }
rand = "0.8"
tokio = { version = "1" }
tower = { version = "0.4.1", default-features = false, features = ["balance", "load", "discover"] }
pin-project = "0.4"
=======
futures = "0.3.9"
linkerd-duplex = { path = "../../duplex" }
linkerd-error = { path = "../../error" }
linkerd-stack = { path = "../../stack" }
rand = "0.8"
tokio = { version = "1" }
tower = { version = "0.4.1", default-features = false, features = ["balance", "load", "discover"] }
pin-project = "1"
>>>>>>> e0271b4e
<|MERGE_RESOLUTION|>--- conflicted
+++ resolved
@@ -8,16 +8,6 @@
 
 
 [dependencies]
-<<<<<<< HEAD
-futures = { version = "0.3", features = ["compat"] }
-linkerd2-duplex = { path = "../../duplex" }
-linkerd2-error = { path = "../../error" }
-linkerd2-stack = { path = "../../stack" }
-rand = "0.8"
-tokio = { version = "1" }
-tower = { version = "0.4.1", default-features = false, features = ["balance", "load", "discover"] }
-pin-project = "0.4"
-=======
 futures = "0.3.9"
 linkerd-duplex = { path = "../../duplex" }
 linkerd-error = { path = "../../error" }
@@ -25,5 +15,4 @@
 rand = "0.8"
 tokio = { version = "1" }
 tower = { version = "0.4.1", default-features = false, features = ["balance", "load", "discover"] }
-pin-project = "1"
->>>>>>> e0271b4e
+pin-project = "1"