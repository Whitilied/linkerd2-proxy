//! Configures and runs the outbound proxy.
//!
//! The outound proxy is responsible for routing traffic from the local
//! application to external network endpoints.

// #![deny(warnings, rust_2018_idioms)]

pub use self::endpoint::{
    Concrete, HttpEndpoint, Logical, LogicalPerRequest, Profile, ProfilePerTarget, Target,
    TcpEndpoint,
};
use ::http::header::HOST;
use futures::future;
use linkerd2_app_core::{
    // classify,
    config::{ProxyConfig, ServerConfig},
    dns,
    drain,
    // dst,
    // errors,
    metric_labels,
    opencensus::proto::trace::v1 as oc,
    profiles,
    proxy::{
        self, core::resolve::Resolve, detect::DetectProtocolLayer, discover, http, identity,
        resolve::map_endpoint, server::ProtocolDetect, tap, tcp, Server,
    },
    reconnect,
    // retry,
    router,
    serve,
    spans::SpanConverter,
    svc::{self, NewService},
    transport::{self, tls},
    Conditional,
    DiscoveryRejected,
    Error,
    ProxyMetrics,
    TraceContextLayer,
    CANONICAL_DST_HEADER,
    DST_OVERRIDE_HEADER,
    L5D_CLIENT_ID,
    L5D_REMOTE_IP,
    L5D_REQUIRE_ID,
    L5D_SERVER_ID,
};
use std::collections::HashMap;
use std::future::Future;
use std::net::SocketAddr;
use std::pin::Pin;
use std::time::Duration;
use tokio::sync::mpsc;
use tracing::info_span;

#[allow(dead_code)] // TODO #2597
mod add_remote_ip_on_rsp;
#[allow(dead_code)] // TODO #2597
mod add_server_id_on_rsp;
mod endpoint;
// mod orig_proto_upgrade;
// mod require_identity_on_endpoint;

// use self::orig_proto_upgrade::OrigProtoUpgradeLayer;
// use self::require_identity_on_endpoint::MakeRequireIdentityLayer;

const EWMA_DEFAULT_RTT: Duration = Duration::from_millis(30);
const EWMA_DECAY: Duration = Duration::from_secs(10);

#[derive(Clone, Debug)]
pub struct Config {
    pub proxy: ProxyConfig,
    pub canonicalize_timeout: Duration,
}

pub struct Outbound {
    pub listen_addr: SocketAddr,
    pub serve: Pin<Box<dyn Future<Output = Result<(), Error>> + 'static>>,
}

impl Config {
    pub fn build<R, P>(
        self,
        local_identity: tls::Conditional<identity::Local>,
        // resolve: R,
        dns_resolver: dns::Resolver,
        // profiles_client: P,
        // tap_layer: tap::Layer,
        metrics: ProxyMetrics,
        span_sink: Option<mpsc::Sender<oc::Span>>,
        drain: drain::Watch,
    ) -> Result<Outbound, Error>
where
        // R: Resolve<Concrete<http::Settings>, Endpoint = proxy::api_resolve::Metadata>
        //     + Clone
        //     + Send
        //     + Sync
        //     + 'static,
        // R::Future: Send,
        // R::Resolution: Send,
        // P: profiles::GetRoutes<Profile> + Clone + Send + 'static,
        // P::Future: Send,
    {
        use proxy::core::listen::{Bind, Listen};
        let Config {
            canonicalize_timeout,
            proxy:
                ProxyConfig {
                    server: ServerConfig { bind, h2_settings },
                    connect,
                    buffer_capacity,
                    cache_max_idle_age,
                    disable_protocol_detection_for_ports,
                    dispatch_timeout,
                    max_in_flight_requests,
                    detect_protocol_timeout,
                },
        } = self;

        let listen = bind.bind().map_err(Error::from)?;
        let listen_addr = listen.listen_addr();

        // The stack is served lazily since caching layers spawn tasks from
        // their constructor. This helps to ensure that tasks are spawned on the
        // same runtime as the proxy.
        let serve = Box::pin(async move {
            // Establishes connections to remote peers (for both TCP
            // forwarding and HTTP proxying).
            let tcp_connect = svc::connect(connect.keepalive)
                // Initiates mTLS if the target is configured with identity.
                .push(tls::client::ConnectLayer::new(local_identity))
                // Limits the time we wait for a connection to be established.
                .push_timeout(connect.timeout)
                // .push(metrics.transport.layer_connect(TransportLabels))
                ;

            // Forwards TCP streams that cannot be decoded as HTTP.
            let tcp_forward = tcp_connect
                .clone()
                .push_map_target(|meta: tls::accept::Meta| {
                    TcpEndpoint::from(meta.addrs.target_addr())
                })
                .push(svc::layer::mk(tcp::Forward::new));

<<<<<<< HEAD
            // // Registers the stack with Tap, Metrics, and OpenCensus tracing
            // // export.
            // let http_endpoint = {
            //     let observability = svc::layers()
            //         .push(tap_layer.clone())
            //         .push(metrics.http_endpoint.into_layer::<classify::Response>())
            //         .push_on_response(TraceContextLayer::new(
            //             span_sink
            //                 .clone()
            //                 .map(|sink| SpanConverter::client(sink, trace_labels())),
            //         ));

            //     // Checks the headers to validate that a client-specified required
            //     // identity matches the configured identity.
            //     let identity_headers = svc::layers()
            //         .push_on_response(
            //             svc::layers()
            //                 .push(http::strip_header::response::layer(L5D_REMOTE_IP))
            //                 .push(http::strip_header::response::layer(L5D_SERVER_ID))
            //                 .push(http::strip_header::request::layer(L5D_REQUIRE_ID)),
            //         )
            //         .push(MakeRequireIdentityLayer::new());

            //     tcp_connect
            //         .clone()
            //         // Initiates an HTTP client on the underlying transport. Prior-knowledge HTTP/2
            //         // is typically used (i.e. when communicating with other proxies); though
            //         // HTTP/1.x fallback is supported as needed.
            //         .push(http::MakeClientLayer::new(connect.h2_settings))
            //         // Re-establishes a connection when the client fails.
            //         .push(reconnect::layer({
            //             let backoff = connect.backoff.clone();
            //             move |_| Ok(backoff.stream())
            //         }))
            //         .push(observability.clone())
            //         .push(identity_headers.clone())
            //         // Ensures that the request's URI is in the proper form.
            //         .push(http::normalize_uri::layer())
            //         // Upgrades HTTP/1 requests to be transported over HTTP/2 connections.
            //         //
            //         // This sets headers so that the inbound proxy can downgrade the request
            //         // properly.
            //         .push(OrigProtoUpgradeLayer::new())
            //         .check_service::<Target<HttpEndpoint>>()
            //         .instrument(|endpoint: &Target<HttpEndpoint>| {
            //             info_span!("endpoint", peer.addr = %endpoint.inner.addr)
            //         })
            // };

            // // Resolves each target via the control plane on a background task, buffering results.
            // //
            // // This buffer controls how many discovery updates may be pending/unconsumed by the
            // // balancer before backpressure is applied on the resolution stream. If the buffer is
            // // full for `cache_max_idle_age`, then the resolution task fails.
            // let discover = {
            //     const BUFFER_CAPACITY: usize = 1_000;
            //     let resolve = map_endpoint::Resolve::new(endpoint::FromMetadata, resolve.clone());
            //     discover::Layer::new(BUFFER_CAPACITY, cache_max_idle_age, resolve)
            // };

            // // Builds a balancer for each concrete destination.
            // let http_balancer = http_endpoint
            //     .clone()
            //     .check_make_service::<Target<HttpEndpoint>, http::Request<http::boxed::Payload>>()
            //     .push_on_response(
            //         svc::layers()
            //             .push(metrics.stack.layer(stack_labels("balance.endpoint")))
            //             .box_http_request(),
            //     )
            //     .push_spawn_ready()
            //     .check_service::<Target<HttpEndpoint>>()
            //     .push(discover)
            //     .push_on_response(http::balance::layer(EWMA_DEFAULT_RTT, EWMA_DECAY))
            //     .into_new_service()
            //     .cache(
            //         svc::layers().push_on_response(
            //             svc::layers()
            //                 // If the balancer has been ready & unused for `cache_max_idle_age`,
            //                 // fail the balancer.
            //                 .push_idle_timeout(cache_max_idle_age)
            //                 // If the balancer has been empty/unavailable for 10s, eagerly fail
            //                 // requests.
            //                 .push_failfast(dispatch_timeout)
            //                 // Shares the balancer, ensuring discovery errors are propagated.
            //                 .push_spawn_buffer(buffer_capacity)
            //                 .push(metrics.stack.layer(stack_labels("balance"))),
            //         ),
            //     )
            //     .instrument(|c: &Concrete<http::Settings>| info_span!("balance", addr = %c.addr))
            //     // Ensure that buffers don't hold the cache's lock in poll_ready.
            //     .push_oneshot();

            // // Caches clients that bypass discovery/balancing.
            // //
            // // This is effectively the same as the endpoint stack; but the client layer captures the
            // // requst body type (via PhantomData), so the stack cannot be shared directly.
            // let http_forward_cache = http_endpoint
            //     .check_make_service::<Target<HttpEndpoint>, http::Request<http::boxed::Payload>>()
            //     .into_new_service()
            //     .cache(
            //         svc::layers()
            //             .push_on_response(
            //                 svc::layers()
            //                     // If the endpoint has been ready & unused for `cache_max_idle_age`,
            //                     // fail it.
            //                     .push_idle_timeout(cache_max_idle_age)
            //                     // If the endpoint has been unavailable for an extend time, eagerly
            //                     // fail requests.
            //                     .push_failfast(dispatch_timeout)
            //                     // Shares the balancer, ensuring discovery errors are propagated.
            //                     .push_spawn_buffer(buffer_capacity)
            //                     .box_http_request()
            //                     .push(metrics.stack.layer(stack_labels("forward.endpoint"))),
            //             ),
            //     )
            //     .instrument(|endpoint: &Target<HttpEndpoint>| {
            //         info_span!("forward", peer.addr = %endpoint.addr, peer.id = ?endpoint.inner.identity)
            //     })
            //     .push_map_target(|t: Concrete<HttpEndpoint>| Target {
            //         addr: t.addr.into(),
            //         inner: t.inner.inner,
            //     })
            //     .check_service::<Concrete<HttpEndpoint>>()
            //     // Ensure that buffers don't hold the cache's lock in poll_ready.
            //     .push_oneshot();

            // // If the balancer fails to be created, i.e., because it is unresolvable, fall back to
            // // using a router that dispatches request to the application-selected original destination.
            // let http_concrete = http_balancer
            //     .push_map_target(|c: Concrete<HttpEndpoint>| c.map(|l| l.map(|e| e.settings)))
            //     .check_service::<Concrete<HttpEndpoint>>()
            //     .push_on_response(svc::layers().box_http_response())
            //     .push_make_ready()
            //     .push_fallback_with_predicate(
            //         http_forward_cache
            //             .push_on_response(svc::layers().box_http_response())
            //             .into_inner(),
            //         is_discovery_rejected,
            //     )
            //     .check_service::<Concrete<HttpEndpoint>>();

            // let http_profile_route_proxy = svc::proxies()
            //     .check_new_clone_service::<dst::Route>()
            //     .push(metrics.http_route_actual.into_layer::<classify::Response>())
            //     // Sets an optional retry policy.
            //     .push(retry::layer(metrics.http_route_retry))
            //     .check_new_clone_service::<dst::Route>()
            //     // Sets an optional request timeout.
            //     .push(http::MakeTimeoutLayer::default())
            //     .check_new_clone_service::<dst::Route>()
            //     // Records per-route metrics.
            //     .push(metrics.http_route.into_layer::<classify::Response>())
            //     .check_new_clone_service::<dst::Route>()
            //     // Sets the per-route response classifier as a request
            //     // extension.
            //     .push(classify::Layer::new())
            //     .check_new_clone_service::<dst::Route>();

            // // Routes `Logical` targets to a cached `Profile` stack, i.e. so that profile
            // // resolutions are shared even as the type of request may vary.
            // let http_logical_profile_cache = http_concrete
            //     .clone()
            //     .push_on_response(svc::layers().box_http_request())
            //     .check_service::<Concrete<HttpEndpoint>>()
            //     // Provides route configuration. The profile service operates
            //     // over `Concret` services. When overrides are in play, the
            //     // Concrete destination may be overridden.
            //     .push(profiles::Layer::with_overrides(
            //         profiles_client,
            //         http_profile_route_proxy.into_inner(),
            //     ))
            //     .check_make_service::<Profile, Concrete<HttpEndpoint>>()
            //     // Use the `Logical` target as a `Concrete` target. It may be
            //     // overridden by the profile layer.
            //     .push_on_response(
            //         svc::layers().push_map_target(|inner: Logical<HttpEndpoint>| Concrete {
            //             addr: inner.addr.clone(),
            //             inner,
            //         }),
            //     )
            //     .into_new_service()
            //     .cache(
            //         svc::layers().push_on_response(
            //             svc::layers()
            //                 // If the service has been ready & unused for `cache_max_idle_age`,
            //                 // fail it.
            //                 .push_idle_timeout(cache_max_idle_age)
            //                 // If the service has been unavailable for an extend time, eagerly
            //                 // fail requests.
            //                 .push_failfast(dispatch_timeout)
            //                 // Shares the service, ensuring discovery errors are propagated.
            //                 .push_spawn_buffer(buffer_capacity)
            //                 .push(metrics.stack.layer(stack_labels("profile"))),
            //         ),
            //     )
            //     .instrument(|_: &Profile| info_span!("profile"))
            //     // Ensures that the cache isn't locked when polling readiness.
            //     .push_oneshot()
            //     .check_make_service::<Profile, Logical<HttpEndpoint>>()
            //     .push(router::Layer::new(|()| ProfilePerTarget))
            //     .check_new_service_routes::<(), Logical<HttpEndpoint>>()
            //     .new_service(());

            // // Caches DNS refinements from relative names to canonical names.
            // //
            // // For example, a client may send requests to `foo` or `foo.ns`; and the canonical form
            // // of these names is `foo.ns.svc.cluster.local
            // let dns_refine_cache = svc::stack(dns_resolver.into_make_refine())
            //     .cache(
            //         svc::layers().push_on_response(
            //             svc::layers()
            //                 // If the service has been ready & unused for `cache_max_idle_age`,
            //                 // fail it.
            //                 .push_idle_timeout(cache_max_idle_age)
            //                 // If the service has been unavailable for an extend time, eagerly
            //                 // fail requests.
            //                 .push_failfast(dispatch_timeout)
            //                 // Shares the service, ensuring discovery errors are propagated.
            //                 .push_spawn_buffer(buffer_capacity)
            //                 .push(metrics.stack.layer(stack_labels("canonicalize"))),
            //         ),
            //     )
            //     .instrument(|name: &dns::Name| info_span!("canonicalize", %name))
            //     // Obtains the service, advances the state of the resolution
            //     .push(svc::make_response::Layer)
            //     // Ensures that the cache isn't locked when polling readiness.
            //     .push_oneshot()
            //     .check_service_response::<dns::Name, dns::Name>()
            //     .into_inner();

            // // Routes requests to their logical target.
            // let http_logical_router = svc::stack(http_logical_profile_cache)
            //     .check_service::<Logical<HttpEndpoint>>()
            //     .push_on_response(svc::layers().box_http_response())
            //     .push_make_ready()
            //     .push_fallback_with_predicate(
            //         http_concrete
            //             .push_map_target(|inner: Logical<HttpEndpoint>| Concrete {
            //                 addr: inner.addr.clone(),
            //                 inner,
            //             })
            //             .push_on_response(svc::layers().box_http_response().box_http_request())
            //             .check_service::<Logical<HttpEndpoint>>()
            //             .into_inner(),
            //         is_discovery_rejected,
            //     )
            //     .check_service::<Logical<HttpEndpoint>>()
            //     // Sets the canonical-dst header on all outbound requests.
            //     .push(http::header_from_target::layer(CANONICAL_DST_HEADER))
            //     // Strips headers that may be set by this proxy.
            //     .push(http::canonicalize::Layer::new(
            //         dns_refine_cache,
            //         canonicalize_timeout,
            //     ))
            //     .push_on_response(
            //         // Strips headers that may be set by this proxy.
            //         svc::layers()
            //             .push(http::strip_header::request::layer(L5D_CLIENT_ID))
            //             .push(http::strip_header::request::layer(DST_OVERRIDE_HEADER)),
            //     )
            //     .check_service::<Logical<HttpEndpoint>>()
            //     .instrument(|logical: &Logical<_>| info_span!("logical", addr = %logical.addr));

            // let http_admit_request = svc::layers()
            //     // Limits the number of in-flight requests.
            //     .push_concurrency_limit(max_in_flight_requests)
            //     .push_failfast(dispatch_timeout)
            //     .push(metrics.http_errors)
            //     // Synthesizes responses for proxy errors.
            //     .push(errors::layer())
            //     // Initiates OpenCensus tracing.
            //     .push(TraceContextLayer::new(span_sink.map(|span_sink| {
            //         SpanConverter::server(span_sink, trace_labels())
            //     })))
            //     // Tracks proxy handletime.
            //     .push(metrics.http_handle_time.layer());

            // let http_server = http_logical_router
            //     .check_service::<Logical<HttpEndpoint>>()
            //     .push_make_ready()
            //     .push_timeout(dispatch_timeout)
            //     .push(router::Layer::new(LogicalPerRequest::from))
            //     // Used by tap.
            //     .push_http_insert_target()
            //     .push_on_response(http_admit_request)
            //     .push_on_response(metrics.stack.layer(stack_labels("source")))
            //     .instrument(
            //         |src: &tls::accept::Meta| {
            //             info_span!("source", target.addr = %src.addrs.target_addr())
            //         },
            //     )
            //     .check_new_service::<tls::accept::Meta>();

            let http_server = |_| {
                tower::service_fn(move |_: http::Request<_>| async {
                    Ok(http::Response::new(http::Body::default()))
=======
            // Registers the stack with Tap, Metrics, and OpenCensus tracing
            // export.
            let http_endpoint = {
                let observability = svc::layers()
                    .push(tap_layer.clone())
                    .push(metrics.http_endpoint.into_layer::<classify::Response>())
                    .push_on_response(TraceContextLayer::new(
                        span_sink
                            .clone()
                            .map(|sink| SpanConverter::client(sink, trace_labels())),
                    ));

                // Checks the headers to validate that a client-specified required
                // identity matches the configured identity.
                let identity_headers = svc::layers()
                    .push_on_response(
                        svc::layers()
                            .push(http::strip_header::response::layer(L5D_REMOTE_IP))
                            .push(http::strip_header::response::layer(L5D_SERVER_ID))
                            .push(http::strip_header::request::layer(L5D_REQUIRE_ID)),
                    )
                    .push(MakeRequireIdentityLayer::new());

                tcp_connect
                    .clone()
                    // Initiates an HTTP client on the underlying transport. Prior-knowledge HTTP/2
                    // is typically used (i.e. when communicating with other proxies); though
                    // HTTP/1.x fallback is supported as needed.
                    .push(http::MakeClientLayer::new(connect.h2_settings))
                    // Re-establishes a connection when the client fails.
                    .push(reconnect::layer({
                        let backoff = connect.backoff.clone();
                        move |_| Ok(backoff.stream())
                    }))
                    .push(observability.clone())
                    .push(identity_headers.clone())
                    .push(http::override_authority::Layer::new(vec![HOST.as_str(), CANONICAL_DST_HEADER]))
                    // Ensures that the request's URI is in the proper form.
                    .push(http::normalize_uri::layer())
                    // Upgrades HTTP/1 requests to be transported over HTTP/2 connections.
                    //
                    // This sets headers so that the inbound proxy can downgrade the request
                    // properly.
                    .push(OrigProtoUpgradeLayer::new())
                    .check_service::<Target<HttpEndpoint>>()
                    .instrument(|endpoint: &Target<HttpEndpoint>| {
                        info_span!("endpoint", peer.addr = %endpoint.inner.addr)
                    })
            };

            // Resolves each target via the control plane on a background task, buffering results.
            //
            // This buffer controls how many discovery updates may be pending/unconsumed by the
            // balancer before backpressure is applied on the resolution stream. If the buffer is
            // full for `cache_max_idle_age`, then the resolution task fails.
            let discover = {
                const BUFFER_CAPACITY: usize = 1_000;
                let resolve = map_endpoint::Resolve::new(endpoint::FromMetadata, resolve.clone());
                discover::Layer::new(BUFFER_CAPACITY, cache_max_idle_age, resolve)
            };

            // Builds a balancer for each concrete destination.
            let http_balancer = http_endpoint
                .clone()
                .check_make_service::<Target<HttpEndpoint>, http::Request<http::boxed::Payload>>()
                .push_on_response(
                    svc::layers()
                        .push(metrics.stack.layer(stack_labels("balance.endpoint")))
                        .box_http_request(),
                )
                .push_spawn_ready()
                .check_service::<Target<HttpEndpoint>>()
                .push(discover)
                .push_on_response(http::balance::layer(EWMA_DEFAULT_RTT, EWMA_DECAY))
                .into_new_service()
                .cache(
                    svc::layers().push_on_response(
                        svc::layers()
                            // If the balancer has been ready & unused for `cache_max_idle_age`,
                            // fail the balancer.
                            .push_idle_timeout(cache_max_idle_age)
                            // If the balancer has been empty/unavailable for 10s, eagerly fail
                            // requests.
                            .push_failfast(dispatch_timeout)
                            // Shares the balancer, ensuring discovery errors are propagated.
                            .push_spawn_buffer(buffer_capacity)
                            .push(metrics.stack.layer(stack_labels("balance"))),
                    ),
                )
                .instrument(|c: &Concrete<http::Settings>| info_span!("balance", addr = %c.addr))
                // Ensure that buffers don't hold the cache's lock in poll_ready.
                .push_oneshot();

            // Caches clients that bypass discovery/balancing.
            //
            // This is effectively the same as the endpoint stack; but the client layer captures the
            // requst body type (via PhantomData), so the stack cannot be shared directly.
            let http_forward_cache = http_endpoint
                .check_make_service::<Target<HttpEndpoint>, http::Request<http::boxed::Payload>>()
                .into_new_service()
                .cache(
                    svc::layers()
                        .push_on_response(
                            svc::layers()
                                // If the endpoint has been ready & unused for `cache_max_idle_age`,
                                // fail it.
                                .push_idle_timeout(cache_max_idle_age)
                                // If the endpoint has been unavailable for an extend time, eagerly
                                // fail requests.
                                .push_failfast(dispatch_timeout)
                                // Shares the balancer, ensuring discovery errors are propagated.
                                .push_spawn_buffer(buffer_capacity)
                                .box_http_request()
                                .push(metrics.stack.layer(stack_labels("forward.endpoint"))),
                        ),
                )
                .instrument(|endpoint: &Target<HttpEndpoint>| {
                    info_span!("forward", peer.addr = %endpoint.addr, peer.id = ?endpoint.inner.identity)
                })
                .push_map_target(|t: Concrete<HttpEndpoint>| Target {
                    addr: t.addr.into(),
                    inner: t.inner.inner,
>>>>>>> ef0292a1
                })
            };

            let tcp_server = Server::new(
                TransportLabels,
                // metrics.transport,
                tcp_forward.into_inner(),
                http_server, /* .into_inner(), */
                h2_settings,
                drain.clone(),
            );

            let no_tls: tls::Conditional<identity::Local> =
                Conditional::None(tls::ReasonForNoPeerName::Loopback.into());

<<<<<<< HEAD
            serve::serve(listen, accept, drain).await
        });
=======
            let tcp_detect = svc::stack(tcp_server)
                .push(DetectProtocolLayer::new(ProtocolDetect::new(
                    disable_protocol_detection_for_ports.clone(),
                )))
                // The local application never establishes mTLS with the proxy, so don't try to
                // terminate TLS, just annotate with the connection with the reason.
                .push(tls::AcceptTls::layer(
                    no_tls,
                    disable_protocol_detection_for_ports,
                ))
                // Limits the amount of time that the TCP server spends waiting for protocol
                // detection. Ensures that connections that never emit data are dropped eventually.
                .push_timeout(detect_protocol_timeout);

            serve::serve(listen, tcp_detect.into_inner(), drain)
        }));
>>>>>>> ef0292a1

        Ok(Outbound { listen_addr, serve })
    }
}

// fn stack_labels(name: &'static str) -> metric_labels::StackLabels {
//     metric_labels::StackLabels::outbound(name)
// }

#[derive(Copy, Clone, Debug)]
struct TransportLabels;

impl transport::metrics::TransportLabels<Target<HttpEndpoint>> for TransportLabels {
    type Labels = transport::labels::Key;

    fn transport_labels(&self, endpoint: &Target<HttpEndpoint>) -> Self::Labels {
        transport::labels::Key::connect("outbound", endpoint.inner.identity.as_ref())
    }
}

impl transport::metrics::TransportLabels<TcpEndpoint> for TransportLabels {
    type Labels = transport::labels::Key;

    fn transport_labels(&self, endpoint: &TcpEndpoint) -> Self::Labels {
        transport::labels::Key::connect("outbound", endpoint.identity.as_ref())
    }
}

impl transport::metrics::TransportLabels<proxy::server::Protocol> for TransportLabels {
    type Labels = transport::labels::Key;

    fn transport_labels(&self, proto: &proxy::server::Protocol) -> Self::Labels {
        transport::labels::Key::accept("outbound", proto.tls.peer_identity.as_ref())
    }
}

pub fn trace_labels() -> HashMap<String, String> {
    let mut l = HashMap::new();
    l.insert("direction".to_string(), "outbound".to_string());
    l
}

#[derive(Clone, Debug)]
enum DiscoveryError {
    DiscoveryRejected,
    Inner(String),
}

impl std::fmt::Display for DiscoveryError {
    fn fmt(&self, f: &mut std::fmt::Formatter<'_>) -> std::fmt::Result {
        match self {
            DiscoveryError::DiscoveryRejected => write!(f, "discovery rejected"),
            DiscoveryError::Inner(e) => e.fmt(f),
        }
    }
}

impl std::error::Error for DiscoveryError {}

impl From<Error> for DiscoveryError {
    fn from(orig: Error) -> Self {
        if let Some(inner) = orig.downcast_ref::<DiscoveryError>() {
            return inner.clone();
        }

        if orig.is::<DiscoveryRejected>()
        //  || orig.is::<profiles::InvalidProfileAddr>()
        {
            return DiscoveryError::DiscoveryRejected;
        }

        DiscoveryError::Inner(orig.to_string())
    }
}

fn is_discovery_rejected(err: &Error) -> bool {
    tracing::trace!(?err, "is_discovery_rejected");

    if let Some(e) = err.downcast_ref::<svc::buffer::error::ServiceError>() {
        return is_discovery_rejected(e.inner());
    }
    if let Some(e) = err.downcast_ref::<svc::lock::error::ServiceError>() {
        return is_discovery_rejected(e.inner());
    }

    err.is::<DiscoveryRejected>()
    //  || err.is::<profiles::InvalidProfileAddr>()
}<|MERGE_RESOLUTION|>--- conflicted
+++ resolved
@@ -141,7 +141,6 @@
                 })
                 .push(svc::layer::mk(tcp::Forward::new));
 
-<<<<<<< HEAD
             // // Registers the stack with Tap, Metrics, and OpenCensus tracing
             // // export.
             // let http_endpoint = {
@@ -178,6 +177,7 @@
             //         }))
             //         .push(observability.clone())
             //         .push(identity_headers.clone())
+            //         .push(http::override_authority::Layer::new(vec![HOST.as_str(), CANONICAL_DST_HEADER]))
             //         // Ensures that the request's URI is in the proper form.
             //         .push(http::normalize_uri::layer())
             //         // Upgrades HTTP/1 requests to be transported over HTTP/2 connections.
@@ -264,304 +264,11 @@
             //         addr: t.addr.into(),
             //         inner: t.inner.inner,
             //     })
-            //     .check_service::<Concrete<HttpEndpoint>>()
-            //     // Ensure that buffers don't hold the cache's lock in poll_ready.
-            //     .push_oneshot();
-
-            // // If the balancer fails to be created, i.e., because it is unresolvable, fall back to
-            // // using a router that dispatches request to the application-selected original destination.
-            // let http_concrete = http_balancer
-            //     .push_map_target(|c: Concrete<HttpEndpoint>| c.map(|l| l.map(|e| e.settings)))
-            //     .check_service::<Concrete<HttpEndpoint>>()
-            //     .push_on_response(svc::layers().box_http_response())
-            //     .push_make_ready()
-            //     .push_fallback_with_predicate(
-            //         http_forward_cache
-            //             .push_on_response(svc::layers().box_http_response())
-            //             .into_inner(),
-            //         is_discovery_rejected,
-            //     )
-            //     .check_service::<Concrete<HttpEndpoint>>();
-
-            // let http_profile_route_proxy = svc::proxies()
-            //     .check_new_clone_service::<dst::Route>()
-            //     .push(metrics.http_route_actual.into_layer::<classify::Response>())
-            //     // Sets an optional retry policy.
-            //     .push(retry::layer(metrics.http_route_retry))
-            //     .check_new_clone_service::<dst::Route>()
-            //     // Sets an optional request timeout.
-            //     .push(http::MakeTimeoutLayer::default())
-            //     .check_new_clone_service::<dst::Route>()
-            //     // Records per-route metrics.
-            //     .push(metrics.http_route.into_layer::<classify::Response>())
-            //     .check_new_clone_service::<dst::Route>()
-            //     // Sets the per-route response classifier as a request
-            //     // extension.
-            //     .push(classify::Layer::new())
-            //     .check_new_clone_service::<dst::Route>();
-
-            // // Routes `Logical` targets to a cached `Profile` stack, i.e. so that profile
-            // // resolutions are shared even as the type of request may vary.
-            // let http_logical_profile_cache = http_concrete
-            //     .clone()
-            //     .push_on_response(svc::layers().box_http_request())
-            //     .check_service::<Concrete<HttpEndpoint>>()
-            //     // Provides route configuration. The profile service operates
-            //     // over `Concret` services. When overrides are in play, the
-            //     // Concrete destination may be overridden.
-            //     .push(profiles::Layer::with_overrides(
-            //         profiles_client,
-            //         http_profile_route_proxy.into_inner(),
-            //     ))
-            //     .check_make_service::<Profile, Concrete<HttpEndpoint>>()
-            //     // Use the `Logical` target as a `Concrete` target. It may be
-            //     // overridden by the profile layer.
-            //     .push_on_response(
-            //         svc::layers().push_map_target(|inner: Logical<HttpEndpoint>| Concrete {
-            //             addr: inner.addr.clone(),
-            //             inner,
-            //         }),
-            //     )
-            //     .into_new_service()
-            //     .cache(
-            //         svc::layers().push_on_response(
-            //             svc::layers()
-            //                 // If the service has been ready & unused for `cache_max_idle_age`,
-            //                 // fail it.
-            //                 .push_idle_timeout(cache_max_idle_age)
-            //                 // If the service has been unavailable for an extend time, eagerly
-            //                 // fail requests.
-            //                 .push_failfast(dispatch_timeout)
-            //                 // Shares the service, ensuring discovery errors are propagated.
-            //                 .push_spawn_buffer(buffer_capacity)
-            //                 .push(metrics.stack.layer(stack_labels("profile"))),
-            //         ),
-            //     )
-            //     .instrument(|_: &Profile| info_span!("profile"))
-            //     // Ensures that the cache isn't locked when polling readiness.
-            //     .push_oneshot()
-            //     .check_make_service::<Profile, Logical<HttpEndpoint>>()
-            //     .push(router::Layer::new(|()| ProfilePerTarget))
-            //     .check_new_service_routes::<(), Logical<HttpEndpoint>>()
-            //     .new_service(());
-
-            // // Caches DNS refinements from relative names to canonical names.
-            // //
-            // // For example, a client may send requests to `foo` or `foo.ns`; and the canonical form
-            // // of these names is `foo.ns.svc.cluster.local
-            // let dns_refine_cache = svc::stack(dns_resolver.into_make_refine())
-            //     .cache(
-            //         svc::layers().push_on_response(
-            //             svc::layers()
-            //                 // If the service has been ready & unused for `cache_max_idle_age`,
-            //                 // fail it.
-            //                 .push_idle_timeout(cache_max_idle_age)
-            //                 // If the service has been unavailable for an extend time, eagerly
-            //                 // fail requests.
-            //                 .push_failfast(dispatch_timeout)
-            //                 // Shares the service, ensuring discovery errors are propagated.
-            //                 .push_spawn_buffer(buffer_capacity)
-            //                 .push(metrics.stack.layer(stack_labels("canonicalize"))),
-            //         ),
-            //     )
-            //     .instrument(|name: &dns::Name| info_span!("canonicalize", %name))
-            //     // Obtains the service, advances the state of the resolution
-            //     .push(svc::make_response::Layer)
-            //     // Ensures that the cache isn't locked when polling readiness.
-            //     .push_oneshot()
-            //     .check_service_response::<dns::Name, dns::Name>()
-            //     .into_inner();
-
-            // // Routes requests to their logical target.
-            // let http_logical_router = svc::stack(http_logical_profile_cache)
-            //     .check_service::<Logical<HttpEndpoint>>()
-            //     .push_on_response(svc::layers().box_http_response())
-            //     .push_make_ready()
-            //     .push_fallback_with_predicate(
-            //         http_concrete
-            //             .push_map_target(|inner: Logical<HttpEndpoint>| Concrete {
-            //                 addr: inner.addr.clone(),
-            //                 inner,
-            //             })
-            //             .push_on_response(svc::layers().box_http_response().box_http_request())
-            //             .check_service::<Logical<HttpEndpoint>>()
-            //             .into_inner(),
-            //         is_discovery_rejected,
-            //     )
-            //     .check_service::<Logical<HttpEndpoint>>()
-            //     // Sets the canonical-dst header on all outbound requests.
-            //     .push(http::header_from_target::layer(CANONICAL_DST_HEADER))
-            //     // Strips headers that may be set by this proxy.
-            //     .push(http::canonicalize::Layer::new(
-            //         dns_refine_cache,
-            //         canonicalize_timeout,
-            //     ))
-            //     .push_on_response(
-            //         // Strips headers that may be set by this proxy.
-            //         svc::layers()
-            //             .push(http::strip_header::request::layer(L5D_CLIENT_ID))
-            //             .push(http::strip_header::request::layer(DST_OVERRIDE_HEADER)),
-            //     )
-            //     .check_service::<Logical<HttpEndpoint>>()
-            //     .instrument(|logical: &Logical<_>| info_span!("logical", addr = %logical.addr));
-
-            // let http_admit_request = svc::layers()
-            //     // Limits the number of in-flight requests.
-            //     .push_concurrency_limit(max_in_flight_requests)
-            //     .push_failfast(dispatch_timeout)
-            //     .push(metrics.http_errors)
-            //     // Synthesizes responses for proxy errors.
-            //     .push(errors::layer())
-            //     // Initiates OpenCensus tracing.
-            //     .push(TraceContextLayer::new(span_sink.map(|span_sink| {
-            //         SpanConverter::server(span_sink, trace_labels())
-            //     })))
-            //     // Tracks proxy handletime.
-            //     .push(metrics.http_handle_time.layer());
-
-            // let http_server = http_logical_router
-            //     .check_service::<Logical<HttpEndpoint>>()
-            //     .push_make_ready()
-            //     .push_timeout(dispatch_timeout)
-            //     .push(router::Layer::new(LogicalPerRequest::from))
-            //     // Used by tap.
-            //     .push_http_insert_target()
-            //     .push_on_response(http_admit_request)
-            //     .push_on_response(metrics.stack.layer(stack_labels("source")))
-            //     .instrument(
-            //         |src: &tls::accept::Meta| {
-            //             info_span!("source", target.addr = %src.addrs.target_addr())
-            //         },
-            //     )
-            //     .check_new_service::<tls::accept::Meta>();
+            // };
 
             let http_server = |_| {
                 tower::service_fn(move |_: http::Request<_>| async {
                     Ok(http::Response::new(http::Body::default()))
-=======
-            // Registers the stack with Tap, Metrics, and OpenCensus tracing
-            // export.
-            let http_endpoint = {
-                let observability = svc::layers()
-                    .push(tap_layer.clone())
-                    .push(metrics.http_endpoint.into_layer::<classify::Response>())
-                    .push_on_response(TraceContextLayer::new(
-                        span_sink
-                            .clone()
-                            .map(|sink| SpanConverter::client(sink, trace_labels())),
-                    ));
-
-                // Checks the headers to validate that a client-specified required
-                // identity matches the configured identity.
-                let identity_headers = svc::layers()
-                    .push_on_response(
-                        svc::layers()
-                            .push(http::strip_header::response::layer(L5D_REMOTE_IP))
-                            .push(http::strip_header::response::layer(L5D_SERVER_ID))
-                            .push(http::strip_header::request::layer(L5D_REQUIRE_ID)),
-                    )
-                    .push(MakeRequireIdentityLayer::new());
-
-                tcp_connect
-                    .clone()
-                    // Initiates an HTTP client on the underlying transport. Prior-knowledge HTTP/2
-                    // is typically used (i.e. when communicating with other proxies); though
-                    // HTTP/1.x fallback is supported as needed.
-                    .push(http::MakeClientLayer::new(connect.h2_settings))
-                    // Re-establishes a connection when the client fails.
-                    .push(reconnect::layer({
-                        let backoff = connect.backoff.clone();
-                        move |_| Ok(backoff.stream())
-                    }))
-                    .push(observability.clone())
-                    .push(identity_headers.clone())
-                    .push(http::override_authority::Layer::new(vec![HOST.as_str(), CANONICAL_DST_HEADER]))
-                    // Ensures that the request's URI is in the proper form.
-                    .push(http::normalize_uri::layer())
-                    // Upgrades HTTP/1 requests to be transported over HTTP/2 connections.
-                    //
-                    // This sets headers so that the inbound proxy can downgrade the request
-                    // properly.
-                    .push(OrigProtoUpgradeLayer::new())
-                    .check_service::<Target<HttpEndpoint>>()
-                    .instrument(|endpoint: &Target<HttpEndpoint>| {
-                        info_span!("endpoint", peer.addr = %endpoint.inner.addr)
-                    })
-            };
-
-            // Resolves each target via the control plane on a background task, buffering results.
-            //
-            // This buffer controls how many discovery updates may be pending/unconsumed by the
-            // balancer before backpressure is applied on the resolution stream. If the buffer is
-            // full for `cache_max_idle_age`, then the resolution task fails.
-            let discover = {
-                const BUFFER_CAPACITY: usize = 1_000;
-                let resolve = map_endpoint::Resolve::new(endpoint::FromMetadata, resolve.clone());
-                discover::Layer::new(BUFFER_CAPACITY, cache_max_idle_age, resolve)
-            };
-
-            // Builds a balancer for each concrete destination.
-            let http_balancer = http_endpoint
-                .clone()
-                .check_make_service::<Target<HttpEndpoint>, http::Request<http::boxed::Payload>>()
-                .push_on_response(
-                    svc::layers()
-                        .push(metrics.stack.layer(stack_labels("balance.endpoint")))
-                        .box_http_request(),
-                )
-                .push_spawn_ready()
-                .check_service::<Target<HttpEndpoint>>()
-                .push(discover)
-                .push_on_response(http::balance::layer(EWMA_DEFAULT_RTT, EWMA_DECAY))
-                .into_new_service()
-                .cache(
-                    svc::layers().push_on_response(
-                        svc::layers()
-                            // If the balancer has been ready & unused for `cache_max_idle_age`,
-                            // fail the balancer.
-                            .push_idle_timeout(cache_max_idle_age)
-                            // If the balancer has been empty/unavailable for 10s, eagerly fail
-                            // requests.
-                            .push_failfast(dispatch_timeout)
-                            // Shares the balancer, ensuring discovery errors are propagated.
-                            .push_spawn_buffer(buffer_capacity)
-                            .push(metrics.stack.layer(stack_labels("balance"))),
-                    ),
-                )
-                .instrument(|c: &Concrete<http::Settings>| info_span!("balance", addr = %c.addr))
-                // Ensure that buffers don't hold the cache's lock in poll_ready.
-                .push_oneshot();
-
-            // Caches clients that bypass discovery/balancing.
-            //
-            // This is effectively the same as the endpoint stack; but the client layer captures the
-            // requst body type (via PhantomData), so the stack cannot be shared directly.
-            let http_forward_cache = http_endpoint
-                .check_make_service::<Target<HttpEndpoint>, http::Request<http::boxed::Payload>>()
-                .into_new_service()
-                .cache(
-                    svc::layers()
-                        .push_on_response(
-                            svc::layers()
-                                // If the endpoint has been ready & unused for `cache_max_idle_age`,
-                                // fail it.
-                                .push_idle_timeout(cache_max_idle_age)
-                                // If the endpoint has been unavailable for an extend time, eagerly
-                                // fail requests.
-                                .push_failfast(dispatch_timeout)
-                                // Shares the balancer, ensuring discovery errors are propagated.
-                                .push_spawn_buffer(buffer_capacity)
-                                .box_http_request()
-                                .push(metrics.stack.layer(stack_labels("forward.endpoint"))),
-                        ),
-                )
-                .instrument(|endpoint: &Target<HttpEndpoint>| {
-                    info_span!("forward", peer.addr = %endpoint.addr, peer.id = ?endpoint.inner.identity)
-                })
-                .push_map_target(|t: Concrete<HttpEndpoint>| Target {
-                    addr: t.addr.into(),
-                    inner: t.inner.inner,
->>>>>>> ef0292a1
                 })
             };
 
@@ -577,10 +284,6 @@
             let no_tls: tls::Conditional<identity::Local> =
                 Conditional::None(tls::ReasonForNoPeerName::Loopback.into());
 
-<<<<<<< HEAD
-            serve::serve(listen, accept, drain).await
-        });
-=======
             let tcp_detect = svc::stack(tcp_server)
                 .push(DetectProtocolLayer::new(ProtocolDetect::new(
                     disable_protocol_detection_for_ports.clone(),
@@ -595,9 +298,8 @@
                 // detection. Ensures that connections that never emit data are dropped eventually.
                 .push_timeout(detect_protocol_timeout);
 
-            serve::serve(listen, tcp_detect.into_inner(), drain)
-        }));
->>>>>>> ef0292a1
+            serve::serve(listen, tcp_detect.into_inner(), drain).await
+        });
 
         Ok(Outbound { listen_addr, serve })
     }
