--- conflicted
+++ resolved
@@ -14,29 +14,12 @@
 [dependencies]
 async-trait = "0.1"
 bytes = "1"
-<<<<<<< HEAD
-futures = { package = "futures", version = "0.3" }
-=======
 futures = "0.3.9"
->>>>>>> e0271b4e
 h2 = "0.3"
 http = "0.2"
 http-body = "0.4"
 httparse = "1.2"
 hyper = { version ="0.14.2", features = ["client", "http1", "http2", "server", "stream", "runtime"] }
-<<<<<<< HEAD
-hyper-balance = { path  = "../../../hyper-balance" }
-indexmap = "1.0"
-linkerd2-drain = { path  = "../../drain" }
-linkerd2-duplex = { path  = "../../duplex" }
-linkerd2-error = { path  = "../../error" }
-linkerd2-http-box = { path  = "../../http-box" }
-linkerd2-identity = { path  = "../../identity" }
-linkerd2-io = { path  = "../../io" }
-linkerd2-proxy-transport = { path  = "../transport" }
-linkerd2-stack = { path  = "../../stack" }
-linkerd2-timeout = { path  = "../../timeout" }
-=======
 hyper-balance = { path = "../../../hyper-balance" }
 indexmap = "1.0"
 linkerd-drain = { path = "../../drain" }
@@ -48,7 +31,6 @@
 linkerd-proxy-transport = { path = "../transport" }
 linkerd-stack = { path = "../../stack" }
 linkerd-timeout = { path = "../../timeout" }
->>>>>>> e0271b4e
 rand = "0.8"
 tokio = { version = "1", features = ["time", "rt"] }
 tower = { version = "0.4.1", default-features = false, features = ["balance", "load", "discover"] }
