--- conflicted
+++ resolved
@@ -69,11 +69,7 @@
         .push_map_target(|t: T| ([127, 0, 0, 1], t.into()))
         // Limits the time we wait for a connection to be established.
         .push_timeout(config.timeout)
-<<<<<<< HEAD
-        .push(svc::stack::BoxResponse::layer())
-=======
         .push(svc::stack::BoxFuture::layer())
->>>>>>> e0271b4e
         .into_inner()
 }
 
