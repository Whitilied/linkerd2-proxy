[package]
name = "linkerd-channel"
version = "0.1.0"
authors = ["Linkerd Developers <cncf-linkerd-dev@lists.cncf.io>"]
license = "Apache-2.0"
edition = "2018"
publish = false
description = """
A bounded MPSC channel where senders expose a `poll_ready` method.
"""

[dependencies]
tokio = { version = "1", features = ["sync", "time"] }
<<<<<<< HEAD
futures = "0.3"
=======
futures = "0.3.9"
>>>>>>> e0271b4e

[dev-dependencies]
tokio = { version = "1", features = ["sync", "macros"] }
tokio-test = "0.4"<|MERGE_RESOLUTION|>--- conflicted
+++ resolved
@@ -11,11 +11,7 @@
 
 [dependencies]
 tokio = { version = "1", features = ["sync", "time"] }
-<<<<<<< HEAD
-futures = "0.3"
-=======
 futures = "0.3.9"
->>>>>>> e0271b4e
 
 [dev-dependencies]
 tokio = { version = "1", features = ["sync", "macros"] }
