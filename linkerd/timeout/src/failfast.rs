//! A middleware that limits the amount of time the service may be not ready
//! before requests are failed.

use futures::TryFuture;
use linkerd_error::Error;
use linkerd_stack::layer;
use pin_project::pin_project;
use std::{
    future::Future,
    pin::Pin,
    task::{Context, Poll},
};
use tokio::time::{self, Duration, Instant, Sleep};
use tracing::{debug, trace};

#[derive(Debug)]
pub struct FailFast<S> {
    scope: &'static str,
    inner: S,
    max_unavailable: Duration,
    wait: Pin<Box<Sleep>>,
    state: State,
}

/// An error representing that an operation timed out.
#[derive(Debug)]
pub struct FailFastError {
    scope: &'static str,
}

#[derive(Debug)]
enum State {
    Open,
    Waiting,
    FailFast,
}

#[pin_project(project = ResponseFutureProj)]
pub enum ResponseFuture<F> {
    Inner(#[pin] F),
    FailFast(&'static str),
}

// === impl FailFast ===

impl<S> FailFast<S> {
    pub fn layer(
        scope: &'static str,
        max_unavailable: Duration,
    ) -> impl layer::Layer<S, Service = Self> + Clone + Copy {
        layer::mk(move |inner| Self {
            scope,
            inner,
            max_unavailable,
<<<<<<< HEAD
            // the delay is reset whenever the service becomes unavailable; this
            // initial one will never actually be used, so it's okay to start it
            // now.
            wait: Box::pin(time::sleep(max_unavailable)),
=======
            // The sleep is reset whenever the service becomes unavailable; this
            // initial one will never actually be used, so it's okay to start it
            // now.
            wait: Box::pin(time::sleep(Duration::default())),
>>>>>>> e0271b4e
            state: State::Open,
        })
    }
}

impl<S> Clone for FailFast<S>
where
    S: Clone,
{
    fn clone(&self) -> Self {
        // When cloning failfast, we can't preserve the waiting state, so each
        // clone will have to detect its own failfast. Practically, this means
        // that each connection will have to wait for a timeout before
        // triggering failfast.
        Self {
            scope: self.scope,
            inner: self.inner.clone(),
            max_unavailable: self.max_unavailable,

<<<<<<< HEAD
            // Reset the state and delay; each clone of the underlying services
            // may become ready independently (e.g. semaphore).
            wait: Box::pin(time::sleep(self.max_unavailable)),
=======
            // Reset the state and sleep; each clone of the underlying services
            // may become ready independently (e.g. semaphore).
            wait: Box::pin(time::sleep(Duration::default())),
>>>>>>> e0271b4e
            state: State::Open,
        }
    }
}

impl<S, T> tower::Service<T> for FailFast<S>
where
    S: tower::Service<T>,
    S::Error: Into<Error>,
{
    type Response = S::Response;
    type Error = Error;
    type Future = ResponseFuture<S::Future>;

    fn poll_ready(&mut self, cx: &mut Context<'_>) -> Poll<Result<(), Self::Error>> {
        match self.inner.poll_ready(cx) {
            // If the inner service is not ready, go into failfast after `max_unavailable`.
            Poll::Pending => loop {
                self.state = match self.state {
                    // The inner service just transitioned to NotReady, so initiate a new timeout.
                    State::Open => {
                        self.wait
                            .as_mut()
                            .reset(Instant::now() + self.max_unavailable);
                        State::Waiting
                    }

                    // A timeout has been set, so wait for it to complete.
                    State::Waiting => {
                        let poll = self.wait.as_mut().poll(cx);
                        if poll.is_pending() {
                            trace!("Pending");
                            return Poll::Pending;
                        }
                        State::FailFast
                    }

                    // Admit requests and fail them immediately.
                    State::FailFast => {
                        debug!("Failing");
                        return Poll::Ready(Ok(()));
                    }
                };
            },

            // If the inner service is ready or has failed, then let subsequent
            // calls through to the service.
            ret => {
                match self.state {
                    State::Open => {}
                    State::Waiting => trace!("Ready"),
                    State::FailFast => debug!("Recovered"),
                }
                self.state = State::Open;
                ret.map_err(Into::into)
            }
        }
    }

    fn call(&mut self, req: T) -> Self::Future {
        match self.state {
            State::Open => ResponseFuture::Inner(self.inner.call(req)),
            State::FailFast => ResponseFuture::FailFast(self.scope),
            State::Waiting => panic!("poll_ready must be called"),
        }
    }
}

impl<F> Future for ResponseFuture<F>
where
    F: TryFuture,
    F::Error: Into<Error>,
{
    type Output = Result<F::Ok, Error>;

    fn poll(self: Pin<&mut Self>, cx: &mut Context<'_>) -> Poll<Self::Output> {
        match self.project() {
            ResponseFutureProj::Inner(f) => f.try_poll(cx).map_err(Into::into),
            ResponseFutureProj::FailFast(scope) => Poll::Ready(Err(FailFastError { scope }.into())),
        }
    }
}

// === impl FailFastError ===

impl std::fmt::Display for FailFastError {
    fn fmt(&self, f: &mut std::fmt::Formatter<'_>) -> std::fmt::Result {
        write!(f, "{} service in fail-fast", self.scope)
    }
}

impl std::error::Error for FailFastError {}

#[cfg(test)]
mod test {
    use super::FailFast;
    use std::time::Duration;
    use tokio_test::{assert_pending, assert_ready, assert_ready_ok};
    use tower::layer::Layer;
    use tower_test::mock::{self, Spawn};

    #[tokio::test]
    async fn fails_fast() {
        let max_unavailable = Duration::from_millis(100);
        let (service, mut handle) = mock::pair::<(), ()>();
        let mut service = Spawn::new(FailFast::layer("Test", max_unavailable).layer(service));

        // The inner starts unavailable.
        handle.allow(0);
        assert_pending!(service.poll_ready());

        // Then we wait for the idle timeout, at which point the service
        // should start failing fast.
        tokio::time::sleep(max_unavailable + Duration::from_millis(1)).await;
        assert_ready_ok!(service.poll_ready());

        let err = service.call(()).await.err().expect("should failfast");
        assert!(err.is::<super::FailFastError>());

        // Then the inner service becomes available.
        handle.allow(1);
        assert_ready_ok!(service.poll_ready());
        let fut = service.call(());

        let ((), rsp) = handle.next_request().await.expect("must get a request");
        rsp.send_response(());

        let ret = fut.await;
        assert!(ret.is_ok());
    }
}<|MERGE_RESOLUTION|>--- conflicted
+++ resolved
@@ -52,17 +52,10 @@
             scope,
             inner,
             max_unavailable,
-<<<<<<< HEAD
-            // the delay is reset whenever the service becomes unavailable; this
-            // initial one will never actually be used, so it's okay to start it
-            // now.
-            wait: Box::pin(time::sleep(max_unavailable)),
-=======
             // The sleep is reset whenever the service becomes unavailable; this
             // initial one will never actually be used, so it's okay to start it
             // now.
             wait: Box::pin(time::sleep(Duration::default())),
->>>>>>> e0271b4e
             state: State::Open,
         })
     }
@@ -82,15 +75,9 @@
             inner: self.inner.clone(),
             max_unavailable: self.max_unavailable,
 
-<<<<<<< HEAD
-            // Reset the state and delay; each clone of the underlying services
-            // may become ready independently (e.g. semaphore).
-            wait: Box::pin(time::sleep(self.max_unavailable)),
-=======
             // Reset the state and sleep; each clone of the underlying services
             // may become ready independently (e.g. semaphore).
             wait: Box::pin(time::sleep(Duration::default())),
->>>>>>> e0271b4e
             state: State::Open,
         }
     }
