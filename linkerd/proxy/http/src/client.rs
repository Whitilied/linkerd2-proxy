use super::glue::{HttpBody, HyperConnect};
use super::upgrade::{Http11Upgrade, HttpConnect};
use super::{
    h1, h2,
    settings::{HasSettings, Settings},
};
use futures::{try_ready, Async, Future, Poll};
use http;
use hyper;
use linkerd2_error::Error;
<<<<<<< HEAD
use std::fmt;
=======
>>>>>>> 100291d6
use std::marker::PhantomData;
use tower::ServiceExt;
use tracing::{debug, info_span, trace};
use tracing_futures::Instrument;

/// Configures an HTTP client that uses a `C`-typed connector
<<<<<<< HEAD
///
/// The `span` is used for diagnostics (logging, mostly).
#[derive(Debug)]
pub struct Layer<B> {
=======
#[derive(Debug)]
pub struct MakeClientLayer<B> {
>>>>>>> 100291d6
    h2_settings: crate::h2::Settings,
    _marker: PhantomData<fn() -> B>,
}

type HyperMakeClient<C, T, B> = hyper::Client<HyperConnect<C, T>, B>;

/// A `MakeService` that can speak either HTTP/1 or HTTP/2.
pub struct MakeClient<C, B> {
    connect: C,
    h2_settings: crate::h2::Settings,
    _marker: PhantomData<fn() -> B>,
}

<<<<<<< HEAD
/// A `Future` returned from `Client::new_service()`.
=======
/// A `Future` returned from `MakeClient::new_service()`.
>>>>>>> 100291d6
pub enum MakeFuture<C, T, B>
where
    B: hyper::body::Payload + 'static,
    C: tower::MakeConnection<T> + 'static,
    C::Connection: Send + 'static,
    C::Error: Into<Error>,
{
    Http1(Option<HyperMakeClient<C, T, B>>),
    Http2(::tower_util::Oneshot<h2::Connect<C, B>, T>),
}

<<<<<<< HEAD
/// The `Service` yielded by `Client::new_service()`.
=======
/// The `Service` yielded by `MakeClient::new_service()`.
>>>>>>> 100291d6
pub enum Client<C, T, B>
where
    B: hyper::body::Payload + 'static,
    C: tower::MakeConnection<T> + 'static,
{
    Http1(HyperMakeClient<C, T, B>),
    Http2(h2::Connection<B>),
}

pub enum ClientFuture {
    Http1 {
        future: hyper::client::ResponseFuture,
        upgrade: Option<Http11Upgrade>,
        is_http_connect: bool,
    },
    Http2(h2::ResponseFuture),
}

// === impl MakeClientLayer ===

<<<<<<< HEAD
pub fn layer<B>(h2_settings: crate::h2::Settings) -> Layer<B>
where
    B: hyper::body::Payload + Send + 'static,
{
    Layer {
        h2_settings,
        _marker: PhantomData,
    }
}

impl<B> Clone for Layer<B>
=======
impl<B> MakeClientLayer<B> {
    pub fn new(h2_settings: crate::h2::Settings) -> Self {
        Self {
            h2_settings,
            _marker: PhantomData,
        }
    }
}

impl<B> Clone for MakeClientLayer<B>
>>>>>>> 100291d6
where
    B: hyper::body::Payload + Send + 'static,
{
    fn clone(&self) -> Self {
        Self {
            h2_settings: self.h2_settings,
            _marker: self._marker,
        }
    }
}

<<<<<<< HEAD
impl<C, B> tower::layer::Layer<C> for Layer<B>
=======
impl<C, B> tower::layer::Layer<C> for MakeClientLayer<B>
>>>>>>> 100291d6
where
    B: hyper::body::Payload + Send + 'static,
{
    type Service = MakeClient<C, B>;

    fn layer(&self, connect: C) -> Self::Service {
        MakeClient {
            connect,
            h2_settings: self.h2_settings,
            _marker: PhantomData,
        }
    }
}

// === impl MakeClient ===

impl<C, T, B> tower::Service<T> for MakeClient<C, B>
where
    C: tower::MakeConnection<T> + Clone + Send + Sync + 'static,
    C::Future: Send + 'static,
    <C::Future as Future>::Error: Into<Error>,
    C::Connection: Send + 'static,
<<<<<<< HEAD
    T: HasSettings + fmt::Debug + Clone + Send + Sync,
=======
    T: HasSettings + Clone + Send + Sync,
>>>>>>> 100291d6
    B: hyper::body::Payload + 'static,
{
    type Response = Client<C, T, B>;
    type Error = Error;
    type Future = MakeFuture<C, T, B>;

    fn poll_ready(&mut self) -> Poll<(), Self::Error> {
        Ok(().into())
    }

    fn call(&mut self, target: T) -> Self::Future {
        trace!("Building HTTP client");
        let connect = self.connect.clone();
        match *target.http_settings() {
            Settings::Http1 {
                keep_alive,
                wants_h1_upgrade: _,
                was_absolute_form,
            } => {
                let exec =
                    tokio::executor::DefaultExecutor::current().instrument(info_span!("http1"));
                let h1 = hyper::Client::builder()
                    .executor(exec)
                    .keep_alive(keep_alive)
                    // hyper should never try to automatically set the Host
                    // header, instead always just passing whatever we received.
                    .set_host(false)
                    .build(HyperConnect::new(connect, target, was_absolute_form));
                MakeFuture::Http1(Some(h1))
            }
            Settings::Http2 => {
                let h2 = h2::Connect::new(connect, self.h2_settings.clone()).oneshot(target);
                MakeFuture::Http2(h2)
            }
            Settings::NotHttp => unreachable!("Client may only be used for HTTP endpoints"),
        }
    }
}

impl<C: Clone, B> Clone for MakeClient<C, B> {
    fn clone(&self) -> Self {
        Self {
            connect: self.connect.clone(),
            h2_settings: self.h2_settings,
            _marker: self._marker,
        }
    }
}

// === impl MakeFuture ===

impl<C, T, B> Future for MakeFuture<C, T, B>
where
    C: tower::MakeConnection<T> + Send + Sync + 'static,
    C::Connection: Send + 'static,
    C::Future: Send + 'static,
    C::Error: Into<Error>,
    B: hyper::body::Payload + 'static,
{
    type Item = Client<C, T, B>;
    type Error = Error;

    fn poll(&mut self) -> Poll<Self::Item, Self::Error> {
        let svc = match *self {
            MakeFuture::Http1(ref mut h1) => Client::Http1(h1.take().expect("poll more than once")),
            MakeFuture::Http2(ref mut h2) => {
                let svc = try_ready!(h2.poll());
                Client::Http2(svc)
            }
        };
        Ok(Async::Ready(svc))
    }
}

// === impl Client ===

impl<C, T, B> tower::Service<http::Request<B>> for Client<C, T, B>
where
    C: tower::MakeConnection<T> + Clone + Send + Sync + 'static,
    C::Connection: Send,
    C::Future: Send + 'static,
    <C::Future as Future>::Error: Into<Error>,
    T: Clone + Send + Sync + 'static,
    B: hyper::body::Payload + 'static,
{
    type Response = http::Response<HttpBody>;
    type Error = Error;
    type Future = ClientFuture;

    fn poll_ready(&mut self) -> Poll<(), Self::Error> {
        match *self {
            Client::Http1(_) => Ok(Async::Ready(())),
            Client::Http2(ref mut h2) => h2.poll_ready().map_err(Into::into),
        }
    }

    fn call(&mut self, mut req: http::Request<B>) -> Self::Future {
        debug!(
            method = %req.method(),
            uri = %req.uri(),
            version = ?req.version(),
            headers = ?req.headers(),
        );

        match *self {
            Client::Http1(ref h1) => {
                let upgrade = req.extensions_mut().remove::<Http11Upgrade>();
                let is_http_connect = if upgrade.is_some() {
                    req.method() == &http::Method::CONNECT
                } else {
                    false
                };
                ClientFuture::Http1 {
                    future: h1.request(req),
                    upgrade,
                    is_http_connect,
                }
            }
            Client::Http2(ref mut h2) => ClientFuture::Http2(h2.call(req)),
        }
    }
}

// === impl ClientFuture ===

impl Future for ClientFuture {
    type Item = http::Response<HttpBody>;
    type Error = Error;

    fn poll(&mut self) -> Poll<Self::Item, Self::Error> {
        match self {
            ClientFuture::Http1 {
                future,
                upgrade,
                is_http_connect,
            } => {
                let mut res = try_ready!(future.poll()).map(|b| HttpBody {
                    body: Some(b),
                    upgrade: upgrade.take(),
                });
                if *is_http_connect {
                    res.extensions_mut().insert(HttpConnect);
                }

                if h1::is_upgrade(&res) {
                    trace!("client response is HTTP/1.1 upgrade");
                } else {
                    h1::strip_connection_headers(res.headers_mut());
                }
                Ok(Async::Ready(res))
            }
            ClientFuture::Http2(f) => f.poll().map_err(Into::into),
        }
    }
}<|MERGE_RESOLUTION|>--- conflicted
+++ resolved
@@ -8,25 +8,14 @@
 use http;
 use hyper;
 use linkerd2_error::Error;
-<<<<<<< HEAD
-use std::fmt;
-=======
->>>>>>> 100291d6
 use std::marker::PhantomData;
 use tower::ServiceExt;
 use tracing::{debug, info_span, trace};
 use tracing_futures::Instrument;
 
 /// Configures an HTTP client that uses a `C`-typed connector
-<<<<<<< HEAD
-///
-/// The `span` is used for diagnostics (logging, mostly).
-#[derive(Debug)]
-pub struct Layer<B> {
-=======
 #[derive(Debug)]
 pub struct MakeClientLayer<B> {
->>>>>>> 100291d6
     h2_settings: crate::h2::Settings,
     _marker: PhantomData<fn() -> B>,
 }
@@ -40,11 +29,7 @@
     _marker: PhantomData<fn() -> B>,
 }
 
-<<<<<<< HEAD
-/// A `Future` returned from `Client::new_service()`.
-=======
 /// A `Future` returned from `MakeClient::new_service()`.
->>>>>>> 100291d6
 pub enum MakeFuture<C, T, B>
 where
     B: hyper::body::Payload + 'static,
@@ -56,11 +41,7 @@
     Http2(::tower_util::Oneshot<h2::Connect<C, B>, T>),
 }
 
-<<<<<<< HEAD
-/// The `Service` yielded by `Client::new_service()`.
-=======
 /// The `Service` yielded by `MakeClient::new_service()`.
->>>>>>> 100291d6
 pub enum Client<C, T, B>
 where
     B: hyper::body::Payload + 'static,
@@ -81,19 +62,6 @@
 
 // === impl MakeClientLayer ===
 
-<<<<<<< HEAD
-pub fn layer<B>(h2_settings: crate::h2::Settings) -> Layer<B>
-where
-    B: hyper::body::Payload + Send + 'static,
-{
-    Layer {
-        h2_settings,
-        _marker: PhantomData,
-    }
-}
-
-impl<B> Clone for Layer<B>
-=======
 impl<B> MakeClientLayer<B> {
     pub fn new(h2_settings: crate::h2::Settings) -> Self {
         Self {
@@ -104,7 +72,6 @@
 }
 
 impl<B> Clone for MakeClientLayer<B>
->>>>>>> 100291d6
 where
     B: hyper::body::Payload + Send + 'static,
 {
@@ -116,11 +83,7 @@
     }
 }
 
-<<<<<<< HEAD
-impl<C, B> tower::layer::Layer<C> for Layer<B>
-=======
 impl<C, B> tower::layer::Layer<C> for MakeClientLayer<B>
->>>>>>> 100291d6
 where
     B: hyper::body::Payload + Send + 'static,
 {
@@ -143,11 +106,7 @@
     C::Future: Send + 'static,
     <C::Future as Future>::Error: Into<Error>,
     C::Connection: Send + 'static,
-<<<<<<< HEAD
-    T: HasSettings + fmt::Debug + Clone + Send + Sync,
-=======
     T: HasSettings + Clone + Send + Sync,
->>>>>>> 100291d6
     B: hyper::body::Payload + 'static,
 {
     type Response = Client<C, T, B>;
@@ -182,7 +141,6 @@
                 let h2 = h2::Connect::new(connect, self.h2_settings.clone()).oneshot(target);
                 MakeFuture::Http2(h2)
             }
-            Settings::NotHttp => unreachable!("Client may only be used for HTTP endpoints"),
         }
     }
 }
