--- conflicted
+++ resolved
@@ -17,28 +17,16 @@
 flaky_tests = []
 
 [dependencies]
-<<<<<<< HEAD
-futures = "0.3"
-=======
 futures = "0.3.9"
->>>>>>> e0271b4e
 h2 = "0.3"
 http = "0.2"
 http-body = "0.4"
 hyper = { version = "0.14.2", features = ["http1", "http2"] }
-<<<<<<< HEAD
-linkerd2-channel = { path = "../../channel" }
-linkerd2-app-core = { path = "../core", features = ["mock-orig-dst"] }
-linkerd2-identity = { path = "../../identity" }
-linkerd2-io = { path = "../../io", features = ["tokio-test"] }
-regex = "0.1"
-=======
 linkerd-channel = { path = "../../channel" }
 linkerd-app-core = { path = "../core", features = ["mock-orig-dst"] }
 linkerd-identity = { path = "../../identity" }
 linkerd-io = { path = "../../io", features = ["tokio-test"] }
 regex = "1"
->>>>>>> e0271b4e
 tokio = { version = "1", features = ["io-util", "net", "rt", "sync"]}
 tokio-test = "0.4"
 tower = { version = "0.4.1", default-features = false}
