use super::h1;
use futures::{try_ready, Future, Poll};
use http::uri::Authority;
use linkerd2_stack::{layer, NewService};
use tracing::trace;

pub trait ShouldNormalizeUri {
    fn should_normalize_uri(&self) -> Option<Authority>;
}

#[derive(Clone, Debug)]
pub struct MakeNormalizeUri<N> {
    inner: N,
}

pub struct MakeFuture<F> {
    inner: F,
    authority: Option<Authority>,
}

#[derive(Clone, Debug)]
pub struct NormalizeUri<S> {
    inner: S,
    authority: Option<Authority>,
}

// === impl Layer ===

pub fn layer<M>() -> impl tower::layer::Layer<M, Service = MakeNormalizeUri<M>> + Copy {
    layer::mk(|inner| MakeNormalizeUri { inner })
}

// === impl MakeNormalizeUri ===

impl<T, M> NewService<T> for MakeNormalizeUri<M>
where
    T: ShouldNormalizeUri,
    M: NewService<T>,
{
    type Service = NormalizeUri<M::Service>;

    fn new_service(&self, target: T) -> Self::Service {
        let authority = target.should_normalize_uri();
        let inner = self.inner.new_service(target);
        NormalizeUri { inner, authority }
    }
}

impl<T, M> tower::Service<T> for MakeNormalizeUri<M>
where
    T: ShouldNormalizeUri,
    M: tower::Service<T>,
{
    type Response = NormalizeUri<M::Response>;
    type Error = M::Error;
    type Future = MakeFuture<M::Future>;

    fn poll_ready(&mut self) -> Poll<(), M::Error> {
        self.inner.poll_ready()
    }

    fn call(&mut self, target: T) -> Self::Future {
        let authority = target.should_normalize_uri();
        MakeFuture {
            authority,
            inner: self.inner.call(target),
        }
    }
}

// === impl MakeFuture ===

impl<F: Future> Future for MakeFuture<F> {
    type Item = NormalizeUri<F::Item>;
    type Error = F::Error;

    fn poll(&mut self) -> Poll<Self::Item, Self::Error> {
        let inner = try_ready!(self.inner.poll());
        let svc = NormalizeUri {
            inner,
            authority: self.authority.take(),
        };
        Ok(svc.into())
    }
}

// === impl NormalizeUri ===

impl<S, B> tower::Service<http::Request<B>> for NormalizeUri<S>
where
    S: tower::Service<http::Request<B>>,
{
    type Response = S::Response;
    type Error = S::Error;
    type Future = S::Future;

    fn poll_ready(&mut self) -> Poll<(), S::Error> {
        self.inner.poll_ready()
    }

    fn call(&mut self, mut request: http::Request<B>) -> Self::Future {
        if let Some(ref default_authority) = self.authority {
<<<<<<< HEAD
=======
            // If an authority was set, we know that normalization is needed.
            // Use the authority from the stack as a fallback, preferrring the
            // value from each request. This ensures that we don't modify
            // request semantics if, for instance, the stack's authority is
            // canonical but the request's authority is relative.
>>>>>>> c5adfff5
            let authority = request
                .uri()
                .authority_part()
                .cloned()
                .or_else(|| h1::authority_from_host(&request))
                .unwrap_or_else(|| default_authority.clone());
            trace!(%authority, "Normalizing URI");
            debug_assert!(
                request.version() != http::Version::HTTP_2,
                "normalize_uri must only be applied to HTTP/1"
            );
            h1::set_authority(request.uri_mut(), authority.clone());
        }

        self.inner.call(request)
    }
}<|MERGE_RESOLUTION|>--- conflicted
+++ resolved
@@ -100,14 +100,11 @@
 
     fn call(&mut self, mut request: http::Request<B>) -> Self::Future {
         if let Some(ref default_authority) = self.authority {
-<<<<<<< HEAD
-=======
             // If an authority was set, we know that normalization is needed.
             // Use the authority from the stack as a fallback, preferrring the
             // value from each request. This ensures that we don't modify
             // request semantics if, for instance, the stack's authority is
             // canonical but the request's authority is relative.
->>>>>>> c5adfff5
             let authority = request
                 .uri()
                 .authority_part()
