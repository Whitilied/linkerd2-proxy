--- conflicted
+++ resolved
@@ -7,15 +7,9 @@
 publish = false
 
 [dependencies]
-<<<<<<< HEAD
-futures = "0.3"
-linkerd2-channel = { path = "../channel" }
-linkerd2-error = { path = "../error" }
-=======
 futures = "0.3.9"
 linkerd-channel = { path = "../channel" }
 linkerd-error = { path = "../error" }
->>>>>>> e0271b4e
 tokio = { version = "1", features = ["sync", "time", "macros"] }
 tower = { version = "0.4.1", default_features = false, features = ["util"] }
 tracing = "0.1.22"
