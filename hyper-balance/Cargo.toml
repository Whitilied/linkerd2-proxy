[package]
name = "hyper-balance"
version = "0.1.0"
authors = ["Linkerd Developers <cncf-linkerd-dev@lists.cncf.io>"]
license = "Apache-2.0"
edition = "2018"
publish = false

[dependencies]
futures = "0.3.9"
http = "0.2"
hyper = "0.14.2"
<<<<<<< HEAD
pin-project = "0.4"
tower = { version = "0.4.1", default-features = false, features = ["load"]}
tokio = { version = "1", features = ["macros"]}
=======
pin-project = "1"
tower = { version = "0.4.1", default-features = false, features = ["load"] }
tokio = { version = "1", features = ["macros"] }
>>>>>>> e0271b4e

[dev-dependencies]
tokio-test = "0.4"<|MERGE_RESOLUTION|>--- conflicted
+++ resolved
@@ -10,15 +10,9 @@
 futures = "0.3.9"
 http = "0.2"
 hyper = "0.14.2"
-<<<<<<< HEAD
-pin-project = "0.4"
-tower = { version = "0.4.1", default-features = false, features = ["load"]}
-tokio = { version = "1", features = ["macros"]}
-=======
 pin-project = "1"
 tower = { version = "0.4.1", default-features = false, features = ["load"] }
 tokio = { version = "1", features = ["macros"] }
->>>>>>> e0271b4e
 
 [dev-dependencies]
 tokio-test = "0.4"