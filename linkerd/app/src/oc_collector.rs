--- conflicted
+++ resolved
@@ -61,21 +61,11 @@
                         let backoff = control.connect.backoff;
                         move |_| Ok(backoff.stream())
                     }))
-<<<<<<< HEAD
-                    .push_per_service(proxy::grpc::req_body_as_payload::layer())
+                    .push_on_response(proxy::grpc::req_body_as_payload::layer())
                     .push(control::add_origin::Layer::new())
-                    .push_pending()
-                    .push_per_service(svc::layers().push_lock())
+                    .into_new_service()
+                    .push_on_response(svc::layers().push_lock())
                     .check_new_service::<ControlAddr>()
-=======
-                    .push_on_response(proxy::grpc::req_body_as_payload::layer())
-                    .push(control::add_origin::layer())
-                    .into_new_service()
-                    .push_on_response(svc::layers().push_buffer(
-                        control.buffer.max_in_flight,
-                        control.buffer.dispatch_timeout,
-                    ))
->>>>>>> 2a483097
                     .into_inner()
                     .new_service(addr.clone());
 
