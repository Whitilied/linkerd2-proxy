--- conflicted
+++ resolved
@@ -127,13 +127,6 @@
         *clone.headers_mut() = req.headers().clone();
         *clone.version_mut() = req.version();
 
-<<<<<<< HEAD
-        if let Some(ext) = req.extensions().get::<tls::server::Meta>() {
-            clone.extensions_mut().insert(ext.clone());
-        }
-
-=======
->>>>>>> c34adebd
         // // Count retries toward the request's total handle time.
         // if let Some(ext) = req.extensions().get::<handle_time::Tracker>() {
         //     clone.extensions_mut().insert(ext.clone());
