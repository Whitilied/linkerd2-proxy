--- conflicted
+++ resolved
@@ -9,17 +9,10 @@
 [dependencies]
 async-trait = "0.1"
 bytes = "1"
-<<<<<<< HEAD
-linkerd2-dns-name = { path = "../dns/name" }
-linkerd2-error = { path = "../error" }
-linkerd2-io = { path = "../io" }
-linkerd2-proxy-transport = { path = "../proxy/transport" }
-=======
 linkerd-dns-name = { path = "../dns/name" }
 linkerd-error = { path = "../error" }
 linkerd-io = { path = "../io" }
 linkerd-proxy-transport = { path = "../proxy/transport" }
->>>>>>> e0271b4e
 prost = "0.7"
 tracing = "0.1"
 
