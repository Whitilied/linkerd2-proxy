[package]
name = "linkerd-dns"
version = "0.1.0"
authors = ["Linkerd Developers <cncf-linkerd-dev@lists.cncf.io>"]
license = "Apache-2.0"
edition = "2018"
publish = false

[dependencies]
futures = "0.3.9"
linkerd-dns-name = { path = "./name" }
linkerd-error = { path = "../error" }
tracing = "0.1.22"
tokio = { version = "1", features = ["rt", "sync", "time"] }
<<<<<<< HEAD
pin-project = "0.4"
=======
pin-project = "1"
>>>>>>> e0271b4e

[dependencies.trust-dns-resolver]
version = "0.20.0"
default-features = false
features = ["system-config", "tokio-runtime"]<|MERGE_RESOLUTION|>--- conflicted
+++ resolved
@@ -12,11 +12,7 @@
 linkerd-error = { path = "../error" }
 tracing = "0.1.22"
 tokio = { version = "1", features = ["rt", "sync", "time"] }
-<<<<<<< HEAD
-pin-project = "0.4"
-=======
 pin-project = "1"
->>>>>>> e0271b4e
 
 [dependencies.trust-dns-resolver]
 version = "0.20.0"
