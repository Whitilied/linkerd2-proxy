//! Configures and runs the inbound proxy.
//!
//! The inbound proxy is responsible for terminating traffic from other network
//! endpoints inbound to the local application.

#![deny(warnings, rust_2018_idioms)]

use futures::future;
use linkerd2_app_core::{
    self as core, classify,
    config::{ProxyConfig, ServerConfig},
    drain,
    dst::DstAddr,
    errors, http_request_authority_addr, http_request_host_addr,
    http_request_l5d_override_dst_addr, http_request_orig_dst_addr, metric_labels,
    opencensus::proto::trace::v1 as oc,
    profiles,
    proxy::{
        self,
        http::{client, insert, normalize_uri, settings, strip_header},
        identity,
        server::{Protocol as ServerProtocol, Server},
        tap, tcp,
    },
    reconnect, router, serve,
    spans::SpanConverter,
<<<<<<< HEAD
    svc, trace_context,
=======
    svc, trace,
>>>>>>> 88353758
    transport::{self, connect, tls, OrigDstAddr, SysOrigDstAddr},
    Addr, DispatchDeadline, Error, ProxyMetrics, TraceContextLayer, CANONICAL_DST_HEADER,
    DST_OVERRIDE_HEADER, L5D_CLIENT_ID, L5D_REMOTE_IP, L5D_SERVER_ID,
};
use std::collections::HashMap;
use std::net::SocketAddr;
use tokio::sync::mpsc;
use tower_grpc::{self as grpc, generic::client::GrpcService};
use tracing::{debug, info, info_span};

mod endpoint;
mod orig_proto_downgrade;
mod rewrite_loopback_addr;
#[allow(dead_code)] // TODO #2597
mod set_client_id_on_req;
#[allow(dead_code)] // TODO #2597
mod set_remote_ip_on_req;

pub use self::endpoint::{Endpoint, RecognizeEndpoint};

#[derive(Clone, Debug)]
pub struct Config<A: OrigDstAddr = SysOrigDstAddr> {
    pub proxy: ProxyConfig<A>,
}

pub struct Inbound {
    pub listen_addr: SocketAddr,
    pub serve: serve::Task,
}

impl<A: OrigDstAddr> Config<A> {
    pub fn with_orig_dst_addr<B: OrigDstAddr>(self, orig_dst_addr: B) -> Config<B> {
        Config {
            proxy: self.proxy.with_orig_dst_addr(orig_dst_addr),
        }
    }

    pub fn build<P>(
        self,
        local_identity: tls::Conditional<identity::Local>,
        profiles_client: core::profiles::Client<P>,
        tap_layer: tap::Layer,
        metrics: ProxyMetrics,
        span_sink: Option<mpsc::Sender<oc::Span>>,
        drain: drain::Watch,
    ) -> Result<Inbound, Error>
    where
        A: Send + 'static,
        P: GrpcService<grpc::BoxBody> + Clone + Send + Sync + 'static,
        P::ResponseBody: Send,
        <P::ResponseBody as grpc::Body>::Data: Send,
        P::Future: Send,
    {
        use proxy::core::listen::{Bind, Listen};
        let Config {
            proxy:
                ProxyConfig {
                    server:
                        ServerConfig {
                            bind,
                            buffer,
                            h2_settings,
                        },
                    connect,
                    router_capacity,
                    router_max_idle_age,
                    disable_protocol_detection_for_ports,
                },
        } = self;

        let listen = bind.bind().map_err(Error::from)?;
        let listen_addr = listen.listen_addr();

        // The stack is served lazily since some layers (notably buffer) spawn
        // tasks from their constructor. This helps to ensure that tasks are
        // spawned on the same runtime as the proxy.
        let serve = Box::new(future::lazy(move || {
            // Establishes connections to the local application (for both
            // TCP forwarding and HTTP proxying).
            let connect_stack = svc::stack(connect::svc(connect.keepalive))
                .push(tls::client::layer(local_identity.clone()))
                .push_timeout(connect.timeout)
                .push(metrics.transport.layer_connect(TransportLabels))
                .push(rewrite_loopback_addr::layer());

            // Instantiates an HTTP client for a `client::Config`
            let client_stack = connect_stack
                .clone()
                .push(client::layer(connect.h2_settings))
                .push(reconnect::layer({
                    let backoff = connect.backoff.clone();
                    move |_| Ok(backoff.stream())
                }))
                .push_on_response(TraceContextLayer::new(
                    span_sink
                        .clone()
                        .map(|span_sink| SpanConverter::client(span_sink, trace_labels())),
                ))
                .push(normalize_uri::layer());

            // A stack configured by `router::Config`, responsible for building
            // a router made of route stacks configured by `inbound::Endpoint`.
            let endpoint_router = client_stack
                .push(tap_layer)
                .push(metrics.http_endpoint.into_layer::<classify::Response>())
                .check_service::<Endpoint>()
                .instrument(
                    |endpoint: &Endpoint| info_span!("endpoint", peer.addr = %endpoint.addr),
                )
                .into_new_service()
                .push_on_response(
                    svc::layers()
                        .push(metrics.stack.layer(stack_labels("endpoint")))
                        .push_buffer(buffer.max_in_flight, DispatchDeadline::extract),
                )
                .check_new_service::<Endpoint>()
                .push(router::Layer::new(
                    router::Config::new(router_capacity, router_max_idle_age),
                    RecognizeEndpoint::default(),
                ))
                .into_inner()
                .spawn();

            // A per-`dst::Route` layer that uses profile data to configure
            // a per-route layer.
            //
            // The `classify` module installs a `classify::Response`
            // extension into each request so that all lower metrics
            // implementations can use the route-specific configuration.
            let dst_route_layer = svc::layers()
                .push(insert::target::layer())
                .push(metrics.http_route.into_layer::<classify::Response>())
                .push(classify::Layer::new())
                .push_into_new_service()
                .push_on_response(
                    svc::layers()
                        .push(metrics.stack.layer(stack_labels("route")))
                        .push_buffer(buffer.max_in_flight, DispatchDeadline::extract),
                );

            // A per-`DstAddr` stack that does the following:
            //
            // 1. Determines the profile of the destination and applies
            //    per-route policy.
            // 2. Annotates the request with the `DstAddr` so that
            //    `RecognizeEndpoint` can use the value.
            let dst_stack = svc::stack(svc::Shared::new(endpoint_router))
                .push(insert::target::layer())
                .into_new_service()
                .push_on_response(
                    svc::layers().push_buffer(buffer.max_in_flight, DispatchDeadline::extract),
                )
                .push(profiles::router::layer(profiles_client, dst_route_layer))
                .push(strip_header::request::layer(DST_OVERRIDE_HEADER))
                .push_on_response(metrics.stack.layer(stack_labels("logical")))
                .instrument(|dst: &DstAddr| info_span!("logical", dst = %dst.dst_logical()));

            // Routes requests to a `DstAddr`.
            //
            // 1. If the CANONICAL_DST_HEADER is set by the remote peer,
            // this value is used to construct a DstAddr.
            //
            // 2. If the OVERRIDE_DST_HEADER is set by the remote peer,
            // this value is used.
            //
            // 3. If the request is HTTP/2 and has an :authority, this value
            // is used.
            //
            // 4. If the request is absolute-form HTTP/1, the URI's
            // authority is used.
            //
            // 5. If the request has an HTTP/1 Host header, it is used.
            //
            // 6. Finally, if the tls::accept::Meta had an SO_ORIGINAL_DST, this TCP
            // address is used.
            let dst_router = dst_stack
                .into_new_service()
                .push_on_response(
                    svc::layers().push_buffer(buffer.max_in_flight, DispatchDeadline::extract),
                )
                .push(router::Layer::new(
                    router::Config::new(router_capacity, router_max_idle_age),
                    |req: &http::Request<_>| {
                        let dst = req
                            .headers()
                            .get(CANONICAL_DST_HEADER)
                            .and_then(|dst| {
                                dst.to_str().ok().and_then(|d| {
                                    Addr::from_str(d).ok().map(|a| {
                                        debug!("using {}", CANONICAL_DST_HEADER);
                                        a
                                    })
                                })
                            })
                            .or_else(|| {
                                http_request_l5d_override_dst_addr(req)
                                    .ok()
                                    .map(|override_addr| {
                                        debug!("using {}", DST_OVERRIDE_HEADER);
                                        override_addr
                                    })
                            })
                            .or_else(|| http_request_authority_addr(req).ok())
                            .or_else(|| http_request_host_addr(req).ok())
                            .or_else(|| http_request_orig_dst_addr(req).ok())
                            .map(|addr| {
                                DstAddr::inbound(addr, settings::Settings::from_request(req))
                            });
                        debug!(dst.logical = ?dst);
                        dst
                    },
                ))
                .into_inner()
                .spawn();

            // Share a single semaphore across all requests to signal when
            // the proxy is overloaded.
            let admission_control = svc::stack(dst_router)
                .push_concurrency_limit(buffer.max_in_flight)
                .push_load_shed();

            // As HTTP requests are accepted, the `tls::accept::Meta` connection
            // metadata is stored on each request's extensions.
            //
            // Furthermore, HTTP/2 requests may be downgraded to HTTP/1.1 per
            // `orig-proto` headers. This happens in the source stack so that
            // the router need not detect whether a request _will be_ downgraded.
            let source_stack = svc::stack(svc::Shared::new(admission_control))
                .check_service::<tls::accept::Meta>()
                .push(orig_proto_downgrade::layer())
                .push(insert::target::layer())
                // disabled due to information leagkage
                //.push(set_remote_ip_on_req::layer())
                //.push(set_client_id_on_req::layer())
                .push(strip_header::request::layer(L5D_REMOTE_IP))
                .push(strip_header::request::layer(L5D_CLIENT_ID))
                .push(strip_header::response::layer(L5D_SERVER_ID))
                .push(insert::layer(move || {
                    DispatchDeadline::after(buffer.dispatch_timeout)
                }))
                .push_on_response(
                    svc::layers()
                        .push(metrics.http_errors)
                        .push(errors::layer())
                        .push(metrics.stack.layer(stack_labels("source"))),
                )
                .instrument(|src: &tls::accept::Meta| {
                    info_span!(
                        "source",
                        peer.id = ?src.peer_identity,
                        target.addr = %src.addrs.target_addr(),
                    )
<<<<<<< HEAD
                })
                .push(trace_context::layer(span_sink.map(|span_sink| {
                    SpanConverter::server(span_sink, trace_labels())
                })))
=======
                }))
                .push_on_response(TraceContextLayer::new(
                    span_sink.map(|span_sink| SpanConverter::server(span_sink, trace_labels())),
                ))
>>>>>>> 88353758
                .push(metrics.http_handle_time.layer())
                .check_service::<tls::accept::Meta>();

            let forward_tcp = tcp::Forward::new(
                svc::stack(connect_stack)
                    .push_map_target(|meta: tls::accept::Meta| {
                        Endpoint::from(meta.addrs.target_addr())
                    })
                    .into_inner(),
            );

            let server = Server::new(
                TransportLabels,
                metrics.transport,
                forward_tcp,
                source_stack,
                h2_settings,
                drain.clone(),
                disable_protocol_detection_for_ports.clone(),
            );

            let accept = tls::AcceptTls::new(local_identity, server)
                .with_skip_ports(disable_protocol_detection_for_ports);

            info!(listen.addr = %listen.listen_addr(), "serving");
            serve::serve(listen, accept, drain)
        }));

        Ok(Inbound { listen_addr, serve })
    }
}

#[derive(Copy, Clone, Debug)]
struct TransportLabels;

impl transport::metrics::TransportLabels<Endpoint> for TransportLabels {
    type Labels = transport::labels::Key;

    fn transport_labels(&self, _: &Endpoint) -> Self::Labels {
        transport::labels::Key::connect::<()>(
            "inbound",
            tls::Conditional::None(tls::ReasonForNoPeerName::Loopback.into()),
        )
    }
}

impl transport::metrics::TransportLabels<ServerProtocol> for TransportLabels {
    type Labels = transport::labels::Key;

    fn transport_labels(&self, proto: &ServerProtocol) -> Self::Labels {
        transport::labels::Key::accept("inbound", proto.tls.peer_identity.as_ref())
    }
}

pub fn trace_labels() -> HashMap<String, String> {
    let mut l = HashMap::new();
    l.insert("direction".to_string(), "inbound".to_string());
    l
}

fn stack_labels(name: &'static str) -> metric_labels::StackLabels {
    metric_labels::StackLabels::inbound(name)
}<|MERGE_RESOLUTION|>--- conflicted
+++ resolved
@@ -24,11 +24,7 @@
     },
     reconnect, router, serve,
     spans::SpanConverter,
-<<<<<<< HEAD
-    svc, trace_context,
-=======
-    svc, trace,
->>>>>>> 88353758
+    svc,
     transport::{self, connect, tls, OrigDstAddr, SysOrigDstAddr},
     Addr, DispatchDeadline, Error, ProxyMetrics, TraceContextLayer, CANONICAL_DST_HEADER,
     DST_OVERRIDE_HEADER, L5D_CLIENT_ID, L5D_REMOTE_IP, L5D_SERVER_ID,
@@ -281,17 +277,10 @@
                         peer.id = ?src.peer_identity,
                         target.addr = %src.addrs.target_addr(),
                     )
-<<<<<<< HEAD
                 })
-                .push(trace_context::layer(span_sink.map(|span_sink| {
-                    SpanConverter::server(span_sink, trace_labels())
-                })))
-=======
-                }))
                 .push_on_response(TraceContextLayer::new(
                     span_sink.map(|span_sink| SpanConverter::server(span_sink, trace_labels())),
                 ))
->>>>>>> 88353758
                 .push(metrics.http_handle_time.layer())
                 .check_service::<tls::accept::Meta>();
 
