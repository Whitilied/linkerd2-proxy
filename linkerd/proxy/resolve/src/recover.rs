--- conflicted
+++ resolved
@@ -152,9 +152,13 @@
             match this.inner.state {
                 State::Connected {
                     ref mut resolution,
-<<<<<<< HEAD
                     ref mut is_initial,
                 } => match ready!(resolution.try_poll_next_unpin(cx)) {
+                    Some(Ok(Update::Remove(_))) if *is_initial => {
+                        debug_assert!(false, "Remove must not be initial update");
+                        tracing::debug!("Ignoring Remove after connection");
+                        // Continue polling until a useful update is received.
+                    }
                     Some(Ok(update)) => {
                         let update = if *is_initial {
                             *is_initial = false;
@@ -166,12 +170,6 @@
                             update
                         };
                         return Poll::Ready(Some(Ok(update)));
-=======
-                    ref mut initial,
-                } => {
-                    if let Some(initial) = initial.take() {
-                        return Poll::Ready(Some(Ok(initial)));
->>>>>>> e1ebbc89
                     }
                     Some(Err(e)) => {
                         this.inner.state = State::Recover {
@@ -241,50 +239,6 @@
                     },
                 },
 
-<<<<<<< HEAD
-=======
-                // We've already connected, but haven't yet received an update
-                // (or an error). This state shouldn't exist. See
-                // linkerd/linkerd2#3362.
-                State::Pending {
-                    ref mut resolution,
-                    ref mut backoff,
-                } => match ready!(resolution
-                    .as_mut()
-                    .expect("illegal state")
-                    .try_poll_next_unpin(cx))
-                {
-                    Some(Err(e)) => State::Recover {
-                        error: Some(e.into()),
-                        backoff: backoff.take(),
-                    },
-                    Some(Ok(Update::Remove(_))) => {
-                        debug_assert!(false, "First update after connection must not be a Remove");
-                        // If we see this in production, just ignore and keep polling until an
-                        // actionable update is received.
-                        tracing::debug!("Ignoring removal after connect");
-                        continue;
-                    }
-                    Some(Ok(update)) => {
-                        tracing::debug!("Connected");
-                        // If the first update is an Add; convert it to a Reset, indicating all
-                        // other endpoints should be removed.
-                        let update = match update {
-                            Update::Add(eps) => Update::Reset(eps),
-                            up => up,
-                        };
-                        State::Connected {
-                            resolution: resolution.take().expect("illegal state"),
-                            initial: Some(update),
-                        }
-                    }
-                    None => State::Recover {
-                        error: Some(Eos(()).into()),
-                        backoff: backoff.take(),
-                    },
-                },
-
->>>>>>> e1ebbc89
                 State::Connected { .. } => return Poll::Ready(Ok(())),
 
                 // If any stage failed, try to recover. If the error is
