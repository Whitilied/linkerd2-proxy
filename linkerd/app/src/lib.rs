//! Configures and executes the proxy

#![deny(warnings, rust_2018_idioms)]

pub mod admin;
pub mod dst;
pub mod env;
pub mod identity;
pub mod metrics;
pub mod oc_collector;
pub mod tap;

use self::metrics::Metrics;
use futures::{future, Async, Future};
pub use linkerd2_app_core::{self as core, trace};
use linkerd2_app_core::{
    config::ControlAddr,
    dns, drain,
    svc::{self, NewService},
    transport::{OrigDstAddr, SysOrigDstAddr},
    Error,
};
use linkerd2_app_inbound as inbound;
use linkerd2_app_outbound as outbound;
use std::net::SocketAddr;
use tracing::{debug, error, info, info_span};
use tracing_futures::Instrument;

/// Spawns a sidecar proxy.
///
/// The proxy binds two listeners:
///
/// - a private socket (TCP or UNIX) for outbound requests to other instances;
/// - and a public socket (TCP and optionally TLS) for inbound requests from other
///   instances.
///
/// The public listener forwards requests to a local socket (TCP or UNIX).
///
/// The private listener routes requests to service-discovery-aware load-balancer.
///
#[derive(Clone, Debug)]
pub struct Config<A: OrigDstAddr = SysOrigDstAddr> {
    pub outbound: outbound::Config<A>,
    pub inbound: inbound::Config<A>,

    pub dns: dns::Config,
    pub identity: identity::Config,
    pub dst: dst::Config,
    pub admin: admin::Config,
    pub tap: tap::Config,
    pub oc_collector: oc_collector::Config,
}

pub struct App {
    admin: admin::Admin,
    dns: dns::Task,
    drain: drain::Signal,
    dst: ControlAddr,
    identity: identity::Identity,
    inbound: inbound::Inbound,
    oc_collector: oc_collector::OcCollector,
    outbound: outbound::Outbound,
    tap: tap::Tap,
}

impl Config<SysOrigDstAddr> {
    pub fn try_from_env() -> Result<Self, env::EnvError> {
        env::Env.try_config()
    }
}

impl<A: OrigDstAddr + Send + 'static> Config<A> {
    pub fn with_orig_dst_addr<B: OrigDstAddr + Send + Sync + 'static>(
        self,
        orig_dst: B,
    ) -> Config<B> {
        Config {
            outbound: self.outbound.with_orig_dst_addr(orig_dst.clone()),
            inbound: self.inbound.with_orig_dst_addr(orig_dst),
            dns: self.dns,
            identity: self.identity,
            dst: self.dst,
            admin: self.admin,
            tap: self.tap,
            oc_collector: self.oc_collector,
        }
    }

    /// Build an application.
    ///
    /// It is currently required that this be run on a Tokio runtime, since some
    /// services are created eagerly and must spawn tasks to do so.
    pub fn build(self, log_level: trace::LevelHandle) -> Result<App, Error> {
        let Config {
            admin,
            dns,
            dst,
            identity,
            inbound,
            oc_collector,
            outbound,
            tap,
        } = self;
        debug!("building app");
        let (metrics, report) = Metrics::new(admin.metrics_retain_idle);

        let dns = info_span!("dns").in_scope(|| dns.build())?;

        let identity = info_span!("identity")
            .in_scope(|| identity.build(dns.resolver.clone(), metrics.control.clone()))?;

        let (drain_tx, drain_rx) = drain::channel();

        let tap = info_span!("tap").in_scope(|| tap.build(identity.local(), drain_rx.clone()))?;

        let dst = {
            use linkerd2_app_core::{
                classify, control,
                proxy::grpc,
                reconnect,
<<<<<<< HEAD
=======
                svc::{self, NewService},
>>>>>>> 2a483097
                transport::{connect, tls},
            };

            let metrics = metrics.control.clone();
            let dns = dns.resolver.clone();
            info_span!("dst").in_scope(|| {
                // XXX This is unfortunate. But we don't daemonize the service into a
                // task in the build, so we'd have to name it. And that's not
                // happening today. Really, we should daemonize the whole client
                // into a task so consumers can be ignorant. This woudld also
                // probably enable the use of a lock.
                let svc = svc::stack(connect::Connect::new(dst.control.connect.keepalive))
                    .push(tls::client::Layer::new(identity.local()))
                    .push_timeout(dst.control.connect.timeout)
                    .push(control::client::layer())
                    .push(control::resolve::layer(dns))
                    .push(reconnect::layer({
                        let backoff = dst.control.connect.backoff;
                        move |_| Ok(backoff.stream())
                    }))
                    .push(metrics.into_layer::<classify::Response>())
<<<<<<< HEAD
                    .push(control::add_origin::Layer::new())
                    .push_pending()
                    .push_per_service(
                        svc::layers()
                            .push(grpc::req_body_as_payload::layer())
                            // This stack isn't currently Sync; so a Buffer
                            // needs to be used instead of a Lock.
                            // TODO .push(svc::lock::Layer::default())
                            .push_buffer(dst.control.buffer_capacity),
                    )
=======
                    .push_on_response(grpc::req_body_as_payload::layer())
                    .push(control::add_origin::layer())
                    .into_new_service()
                    .push_on_response(svc::layers().push_buffer(
                        dst.control.buffer.max_in_flight,
                        dst.control.buffer.dispatch_timeout,
                    ))
                    .into_inner()
>>>>>>> 2a483097
                    .new_service(dst.control.addr.clone());
                dst.build(svc)
            })
        }?;

        let oc_collector = {
            let identity = identity.local();
            let dns = dns.resolver.clone();
            let metrics = metrics.opencensus;
            info_span!("opencensus").in_scope(|| oc_collector.build(identity, dns, metrics))
        }?;

        let admin = {
            let identity = identity.local();
            let drain = drain_rx.clone();
            info_span!("admin").in_scope(move || admin.build(identity, report, log_level, drain))?
        };

        let dst_addr = dst.addr.clone();
        let inbound = {
            let inbound = inbound;
            let identity = identity.local();
            let profiles = dst.profiles.clone();
            let tap = tap.layer();
            let metrics = metrics.inbound;
            let oc = oc_collector.span_sink();
            let drain = drain_rx.clone();
            info_span!("inbound")
                .in_scope(move || inbound.build(identity, profiles, tap, metrics, oc, drain))?
        };
        let outbound = {
            let identity = identity.local();
            let dns = dns.resolver;
            let tap = tap.layer();
            let metrics = metrics.outbound;
            let oc = oc_collector.span_sink();
            info_span!("outbound").in_scope(move || {
                outbound.build(
                    identity,
                    dst.resolve,
                    dns,
                    dst.profiles,
                    tap,
                    metrics,
                    oc,
                    drain_rx,
                )
            })?
        };

        Ok(App {
            admin,
            dns: dns.task,
            dst: dst_addr,
            drain: drain_tx,
            identity,
            inbound,
            oc_collector,
            outbound,
            tap,
        })
    }
}

impl App {
    pub fn admin_addr(&self) -> SocketAddr {
        self.admin.listen_addr
    }

    pub fn inbound_addr(&self) -> SocketAddr {
        self.inbound.listen_addr
    }

    pub fn outbound_addr(&self) -> SocketAddr {
        self.outbound.listen_addr
    }

    pub fn tap_addr(&self) -> Option<SocketAddr> {
        match self.tap {
            tap::Tap::Disabled { .. } => None,
            tap::Tap::Enabled { listen_addr, .. } => Some(listen_addr),
        }
    }

    pub fn dst_addr(&self) -> &ControlAddr {
        &self.dst
    }

    pub fn local_identity(&self) -> Option<&identity::Local> {
        match self.identity {
            identity::Identity::Disabled => None,
            identity::Identity::Enabled { ref local, .. } => Some(local),
        }
    }

    pub fn identity_addr(&self) -> Option<&ControlAddr> {
        match self.identity {
            identity::Identity::Disabled => None,
            identity::Identity::Enabled { ref addr, .. } => Some(addr),
        }
    }

    pub fn opencensus_addr(&self) -> Option<&ControlAddr> {
        match self.oc_collector {
            oc_collector::OcCollector::Disabled { .. } => None,
            oc_collector::OcCollector::Enabled { ref addr, .. } => Some(addr),
        }
    }

    pub fn spawn(self) -> drain::Signal {
        let App {
            admin,
            dns,
            drain,
            identity,
            inbound,
            oc_collector,
            outbound,
            tap,
            ..
        } = self;

        // Run a daemon thread for all administative tasks.
        //
        // The main reactor holds `admin_shutdown_tx` until the reactor drops
        // the task. This causes the daemon reactor to stop.
        let (admin_shutdown_tx, admin_shutdown_rx) = tokio::sync::oneshot::channel::<()>();
        debug!("spawning daemon thread");
        tokio::spawn(future::poll_fn(|| Ok(Async::NotReady)).map(|()| drop(admin_shutdown_tx)));
        std::thread::Builder::new()
            .name("admin".into())
            .spawn(move || {
                tokio::runtime::current_thread::Runtime::new()
                    .expect("admin runtime")
                    .block_on(
                        future::lazy(move || {
                            debug!("running admin thread");
                            tokio::spawn(dns);

                            // Start the admin server to serve the readiness endpoint.
                            tokio::spawn(
                                admin
                                    .serve
                                    .map_err(|e| panic!("admin server died: {}", e))
                                    .instrument(
                                        info_span!("admin", listen.addr = %admin.listen_addr),
                                    ),
                            );

                            // Kick off the identity so that the process can become ready.
                            if let identity::Identity::Enabled { local, task, .. } = identity {
                                tokio::spawn(
                                    task.map_err(|e| {
                                        panic!("identity task failed: {}", e);
                                    })
                                    .instrument(info_span!("identity")),
                                );

                                let latch = admin.latch;
                                tokio::spawn(
                                    local
                                        .await_crt()
                                        .map(move |id| {
                                            latch.release();
                                            info!("Certified identity: {}", id.name().as_ref());
                                        })
                                        .map_err(|_| {
                                            // The daemon task was lost?!
                                            panic!("Failed to certify identity!");
                                        })
                                        .instrument(info_span!("identity")),
                                );
                            } else {
                                admin.latch.release()
                            }

                            if let tap::Tap::Enabled { daemon, serve, .. } = tap {
                                tokio::spawn(
                                    daemon
                                        .map_err(|never| match never {})
                                        .instrument(info_span!("tap")),
                                );
                                tokio::spawn(
                                    serve
                                        .map_err(|error| error!(%error, "server died"))
                                        .instrument(info_span!("tap")),
                                );
                            }

                            if let oc_collector::OcCollector::Enabled { task, .. } = oc_collector {
                                tokio::spawn(
                                    task.map_err(|error| error!(%error, "client died"))
                                        .instrument(info_span!("opencensus")),
                                );
                            }

                            admin_shutdown_rx.map_err(|_| ())
                        })
                        .instrument(info_span!("daemon")),
                    )
                    .ok()
            })
            .expect("admin");

        tokio::spawn(
            outbound
                .serve
                .map_err(|e| panic!("outbound died: {}", e))
                .instrument(info_span!("outbound")),
        );
        tokio::spawn(
            inbound
                .serve
                .map_err(|e| panic!("inbound died: {}", e))
                .instrument(info_span!("inbound")),
        );

        drain
    }
}<|MERGE_RESOLUTION|>--- conflicted
+++ resolved
@@ -118,10 +118,6 @@
                 classify, control,
                 proxy::grpc,
                 reconnect,
-<<<<<<< HEAD
-=======
-                svc::{self, NewService},
->>>>>>> 2a483097
                 transport::{connect, tls},
             };
 
@@ -143,10 +139,9 @@
                         move |_| Ok(backoff.stream())
                     }))
                     .push(metrics.into_layer::<classify::Response>())
-<<<<<<< HEAD
                     .push(control::add_origin::Layer::new())
-                    .push_pending()
-                    .push_per_service(
+                    .into_new_service()
+                    .push_on_response(
                         svc::layers()
                             .push(grpc::req_body_as_payload::layer())
                             // This stack isn't currently Sync; so a Buffer
@@ -154,16 +149,6 @@
                             // TODO .push(svc::lock::Layer::default())
                             .push_buffer(dst.control.buffer_capacity),
                     )
-=======
-                    .push_on_response(grpc::req_body_as_payload::layer())
-                    .push(control::add_origin::layer())
-                    .into_new_service()
-                    .push_on_response(svc::layers().push_buffer(
-                        dst.control.buffer.max_in_flight,
-                        dst.control.buffer.dispatch_timeout,
-                    ))
-                    .into_inner()
->>>>>>> 2a483097
                     .new_service(dst.control.addr.clone());
                 dst.build(svc)
             })
